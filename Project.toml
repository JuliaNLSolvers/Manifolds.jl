--- conflicted
+++ resolved
@@ -31,11 +31,8 @@
 HybridArrays = ">= 0.3"
 ManifoldsBase = "0.4"
 Requires = "0.5, 1"
-<<<<<<< HEAD
+SpecialFunctions = "=0.8"
 StaticArrays = "0.12"
-=======
-SpecialFunctions = "=0.8"
->>>>>>> 115b3532
 julia = "1.0"
 
 [extras]
