--- conflicted
+++ resolved
@@ -1,37 +1,14 @@
 module ManifoldMuseum
 
-<<<<<<< HEAD
 import Base: isapprox,
     exp,
     log
-
 import LinearAlgebra: dot,
     norm
-
+import Markdown: @doc_str
 import Distributions: _rand!
-
 import Random: rand
-
 using Random: AbstractRNG
-=======
-import Base: isapprox, exp, log
-import LinearAlgebra: dot, norm
-import Markdown: @doc_str
-
-export Manifold
-export dimension,
-    distance,
-    dot,
-    exp!,
-    geodesic,
-    log!,
-    norm,
-    retract,
-    retract!,
-    injectivity_radius,
-    zero_tangent_vector,
-    zero_tangent_vector!
->>>>>>> f41e8def
 
 abstract type Manifold end
 
@@ -144,12 +121,6 @@
     return vto
 end
 
-<<<<<<< HEAD
-typical_distance(M::Manifold) = 1.0
-=======
-random_point(M::Manifold) = error("Not implemented")
-random_tangent_vector(M::Manifold, x) = error("Not implemented")
-
 """
     injectivity_radius(M::Manifold, x)
 
@@ -157,15 +128,11 @@
 """
 injectivity_radius(M::Manifold, x) = 1.0
 
->>>>>>> f41e8def
 zero_tangent_vector(M::Manifold, x) = log(M, x, x)
 zero_tangent_vector!(M::Manifold, v, x) = log!(M, v, x, x)
 
 geodesic(M::Manifold, x, y, t) = exp(M, x, log(M, x, y), t)
 
-<<<<<<< HEAD
-include("DistributionsBase.jl")
-=======
 """
     similar_result_type(M::Manifold, f, args::NTuple{N,Any}) where N
 
@@ -189,7 +156,7 @@
     return similar(x[1], T)
 end
 
->>>>>>> f41e8def
+include("DistributionsBase.jl")
 include("Sphere.jl")
 include("RetractedDistribution.jl")
 
