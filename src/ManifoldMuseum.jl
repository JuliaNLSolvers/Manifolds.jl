--- conflicted
+++ resolved
@@ -1,23 +1,20 @@
 module ManifoldMuseum
 
-<<<<<<< HEAD
 import Base: isapprox,
     exp,
-    log
+    log,
+    eltype,
+    similar,
+    convert
 import LinearAlgebra: dot,
     norm
 import Markdown: @doc_str
 import Distributions: _rand!
 import Random: rand
 using Random: AbstractRNG
-=======
-import Base: isapprox, exp, log, eltype, similar
-import LinearAlgebra: dot, norm
-import Markdown: @doc_str
 
 """
     Manifold
->>>>>>> 10911dfc
 
 A manifold type. The `Manifold` is used to dispatch to different exponential
 and logarithmic maps as well as other function on manifold.
@@ -201,9 +198,6 @@
     return similar(x[1], T)
 end
 
-<<<<<<< HEAD
-include("DistributionsBase.jl")
-=======
 """
     is_manifold_point(M,x)
 
@@ -230,7 +224,7 @@
 
 include("ArrayManifold.jl")
 
->>>>>>> 10911dfc
+include("DistributionsBase.jl")
 include("Sphere.jl")
 include("ProjectedDistribution.jl")
 
