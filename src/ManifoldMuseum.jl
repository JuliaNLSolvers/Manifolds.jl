module ManifoldMuseum

import Base: isapprox,
    exp,
    log,
    angle,
    eltype,
    similar,
    convert,
    +,
    -,
    *
import LinearAlgebra: dot,
    norm,
    det,
    I,
    UniformScaling,
    Diagonal
using StaticArrays
import Markdown: @doc_str
import Distributions: _rand!, support
import Random: rand
using LinearAlgebra
using Random: AbstractRNG
using SimpleTraits
using ForwardDiff
import Einsum: @einsum
import OrdinaryDiffEq: ODEProblem,
    AutoVern9,
    Rodas5,
    solve

"""
    Manifold

A manifold type. The `Manifold` is used to dispatch to different exponential
and logarithmic maps as well as other function on manifold.
"""
abstract type Manifold end

"""
    MPoint

Type for a point on a manifold. While a [`Manifold`](@ref) not necessarily
requires this type, for example when it is implemented for `Vector`s or
`Matrix` type elements, this type can be used for more complicated
representations, semantic verification or even dispatch for different
representations of points on a manifold.
"""
abstract type MPoint end

"""
    TVector

Type for a tangent vector of a manifold. While a [`Manifold`](@ref) not
necessarily requires this type, for example when it is implemented for `Vector`s
or `Matrix` type elements, this type can be used for more complicated
representations, semantic verification or even dispatch for different
representations of tangent vectors and their types on a manifold.
"""
abstract type TVector end

"""
    CoTVector

Type for a cotangent vector of a manifold. While a [`Manifold`](@ref) not
necessarily requires this type, for example when it is implemented for `Vector`s
or `Matrix` type elements, this type can be used for more complicated
representations, semantic verification or even dispatch for different
representations of cotangent vectors and their types on a manifold.
"""
abstract type CoTVector end

"""
    IsDecoratorManifold

A `Trait` to mark a manifold as a decorator type. For any function that is only
implemented for a decorator (i.e. a Manifold with `@traitimpl
IsDecoratorManifold{M}`), a specific function should be implemented as a
`@traitfn`, that transparently passes down through decorators, i.e.

```
@traitfn my_feature(M::MT, k...) where {MT; IsDecoratorManifold{MT}} = my_feature(M.manifold, k...)
```
or the shorter version
```
@traitfn my_feature(M::::IsDecoratorManifold, k...) = my_feature(M.manifold, k...)
```
such that decorators act just as pass throughs for other decorator functions and
```
my_feature(M::MyManifold, k...) = #... my explicit implementation
```
then implements the feature itself.
"""
@traitdef IsDecoratorManifold{M}

"""
    base_manifold(M::Manifold)

Strip all decorators on `M`, returning the underlying topological manifold.
"""
function base_manifold end

@traitfn function base_manifold(M::MT) where {MT<:Manifold;IsDecoratorManifold{MT}}
    return base_manifold(M.manifold)
end

@traitfn base_manifold(M::MT) where {MT<:Manifold;!IsDecoratorManifold{MT}} = M

@doc doc"""
    manifold_dimension(M::Manifold)

The dimension $n$ of real space $\mathbb R^n$ to which the neighborhood
of each point of the manifold is homeomorphic.
"""
function manifold_dimension end

@traitfn function manifold_dimension(M::MT) where {MT<:Manifold;!IsDecoratorManifold{MT}}
    error("manifold_dimension not implemented for a $(typeof(M)).")
end

@traitfn function manifold_dimension(M::MT) where {MT<:Manifold;IsDecoratorManifold{MT}}
    manifold_dimension(base_manifold(M))
end

"""
    isapprox(M::Manifold, x, y; kwargs...)

Check if points `x` and `y` from manifold `M` are approximately equal.

Keyword arguments can be used to specify tolerances.
"""
isapprox(M::Manifold, x, y; kwargs...) = isapprox(x, y; kwargs...)

"""
    isapprox(M::Manifold, x, v, w; kwargs...)

Check if vectors `v` and `w` tangent at `x` from manifold `M` are
approximately equal.

Keyword arguments can be used to specify tolerances.
"""
isapprox(M::Manifold, x, v, w; kwargs...) = isapprox(v, w; kwargs...)

"""
    OutOfInjectivityRadiusError

An error thrown when a function (for example logarithmic map or inverse
retraction) is given arguments outside of its injectivity radius.
"""
struct OutOfInjectivityRadiusError <: Exception end

abstract type AbstractRetractionMethod end

"""
    ExponentialRetraction

Retraction using the exponential map.
"""
struct ExponentialRetraction <: AbstractRetractionMethod end

"""
    retract!(M::Manifold, y, x, v, [t=1], [method::AbstractRetractionMethod=ExponentialRetraction()])

Retraction (cheaper, approximate version of exponential map) of tangent
vector `t*v` at point `x` from manifold `M`.
Result is saved to `y`.

Retraction method can be specified by the last argument. Please look at the
documentation of respective manifolds for available methods.
"""
retract!(M::Manifold, y, x, v, method::ExponentialRetraction) = exp!(M, y, x, v)

retract!(M::Manifold, y, x, v) = retract!(M, y, x, v, ExponentialRetraction())

retract!(M::Manifold, y, x, v, t::Real) = retract!(M, y, x, t*v)

retract!(M::Manifold, y, x, v, t::Real, method::AbstractRetractionMethod) = retract!(M, y, x, t*v, method)

"""
    retract(M::Manifold, x, v, [t=1], [method::AbstractRetractionMethod])

Retraction (cheaper, approximate version of exponential map) of tangent
vector `t*v` at point `x` from manifold `M`.
"""
function retract(M::Manifold, x, v, method::AbstractRetractionMethod)
    xr = similar_result(M, retract, x, v)
    retract!(M, xr, x, v, method)
    return xr
end

function retract(M::Manifold, x, v)
    xr = similar_result(M, retract, x, v)
    retract!(M, xr, x, v)
    return xr
end

retract(M::Manifold, x, v, t::Real) = retract(M, x, t*v)

retract(M::Manifold, x, v, t::Real, method::AbstractRetractionMethod) = retract(M, x, t*v, method)

abstract type AbstractInverseRetractionMethod end

"""
    LogarithmicInverseRetraction

Inverse retraction using the logarithmic map.
"""
struct LogarithmicInverseRetraction <: AbstractInverseRetractionMethod end

"""
    inverse_retract!(M::Manifold, v, x, y, [method::AbstractInverseRetractionMethod=LogarithmicInverseRetraction()])

Inverse retraction (cheaper, approximate version of logarithmic map) of points
`x` and `y`.
Result is saved to `y`.

Inverse retraction method can be specified by the last argument. Please look
at the documentation of respective manifolds for available methods.
"""
inverse_retract!(M::Manifold, v, x, y, method::LogarithmicInverseRetraction) = log!(M, v, x, y)

inverse_retract!(M::Manifold, v, x, y) = inverse_retract!(M, v, x, y, LogarithmicInverseRetraction())

"""
    inverse_retract(M::Manifold, x, y, [method::AbstractInverseRetractionMethod])

Inverse retraction (cheaper, approximate version of logarithmic map) of points
`x` and `y` from manifold `M`.

Inverse retraction method can be specified by the last argument. Please look
at the documentation of respective manifolds for available methods.
"""
function inverse_retract(M::Manifold, x, y, method::AbstractInverseRetractionMethod)
    vr = similar_result(M, inverse_retract, x, y)
    inverse_retract!(M, vr, x, y, method)
    return vr
end

function inverse_retract(M::Manifold, x, y)
    vr = similar_result(M, inverse_retract, x, y)
    inverse_retract!(M, vr, x, y)
    return vr
end

project_tangent!(M::Manifold, w, x, v) = error("project onto tangent space not implemented for a $(typeof(M)) and point $(typeof(x)) with input $(typeof(v)).")

function project_tangent(M::Manifold, x, v)
    vt = similar_result(M, project_tangent, v, x)
    project_tangent!(M, vt, x, v)
    return vt
end

"""
    inner(M::Manifold, x, v, w)

Inner product of tangent vectors `v` and `w` at point `x` from manifold `M`.
"""
inner(M::Manifold, x, v, w) = error("inner: Inner product not implemented on a $(typeof(M)) for input point $(typeof(x)) and tangent vectors $(typeof(v)) and $(typeof(w)).")

"""
    norm(M::Manifold, x, v)

Norm of tangent vector `v` at point `x` from manifold `M`.
"""
norm(M::Manifold, x, v) = sqrt(inner(M, x, v, v))

"""
    distance(M::Manifold, x, y)

Shortest distance between the points `x` and `y` on manifold `M`.
"""
distance(M::Manifold, x, y) = norm(M, x, log(M, x, y))

"""
    angle(M::Manifold, x, v, w)

Angle between tangent vectors `v` and `w` at point `x` from manifold `M`.
"""
angle(M::Manifold, x, v, w) = acos(inner(M, x, v, w) / norm(M, x, v) / norm(M, x, w))

"""
    exp!(M::Manifold, y, x, v, t=1)

Exponential map of tangent vector `t*v` at point `x` from manifold `M`.
Result is saved to `y`.
"""
exp!(M::Manifold, y, x, v, t::Real) = exp!(M, y, x, t*v)

exp!(M::Manifold, y, x, v) = error("Exponential map not implemented on a $(typeof(M)) for input point $(x) and tangent vector $(v).")

"""
    exp(M::Manifold, x, v, t=1)

Exponential map of tangent vector `t*v` at point `x` from manifold `M`.
"""
function exp(M::Manifold, x, v)
    x2 = similar_result(M, x, v)
    exp!(M, x2, x, v)
    return x2
end

exp(M::Manifold, x, v, t::Real) = exp(M, x, t*v)

"""
    exp(M::Manifold, x, v, T::AbstractVector)

Exponential map of tangent vector `t*v` at point `x` from manifold `M` for
each `t` in `T`.
"""
exp(M::Manifold, x, v, T::AbstractVector) = map(geodesic(M, x, v), T)

log!(M::Manifold, v, x, y) = error("Logarithmic map not implemented on $(typeof(M)) for points $(typeof(x)) and $(typeof(y))")

function log(M::Manifold, x, y)
    v = similar_result(M, log, x, y)
    log!(M, v, x, y)
    return v
end

"""
    geodesic(M::Manifold, x, v)

Get the geodesic with initial point `x` and velocity `v`. The geodesic
is the curve of constant velocity that is locally distance-minimizing. This
function returns a function of time, which may be a `Real` or an
`AbstractVector`.
"""
geodesic(M::Manifold, x, v) = t -> exp(M, x, v, t)

"""
    geodesic(M::Manifold, x, v, t)

Get the point at time `t` traveling from `x` along the geodesic with initial
point `x` and velocity `v`.
"""
geodesic(M::Manifold, x, v, t::Real) = exp(M, x, v, t)

"""
    geodesic(M::Manifold, x, v, T::AbstractVector)

Get the points for each `t` in `T` traveling from `x` along the geodesic with
initial point `x` and velocity `v`.
"""
geodesic(M::Manifold, x, v, T::AbstractVector) = exp(M, x, v, T)

"""
    shortest_geodesic(M::Manifold, x, y)

Get a geodesic with initial point `x` and point `y` at `t=1` whose length is
the shortest path between the two points. When there are multiple shortest
geodesics, there is no guarantee which will be returned. This function returns
a function of time, which may be a `Real` or an `AbstractVector`.
"""
shortest_geodesic(M::Manifold, x, y) = geodesic(M, x, log(M, x, y))

"""
    shortest_geodesic(M::Manifold, x, y, t)

Get the point at time `t` traveling from `x` along a shortest geodesic
connecting `x` and `y`, where `y` is reached at `t=1`.
"""
shortest_geodesic(M::Manifold, x, y, t::Real) = geodesic(M, x, log(M, x, y), t)

"""
    shortest_geodesic(M::Manifold, x, y, T::AbstractVector)

Get the points for each `t` in `T` traveling from `x` along a shortest geodesic
connecting `x` and `y`, where `y` is reached at `t=1`.
"""
function shortest_geodesic(M::Manifold, x, y, T::AbstractVector)
    return geodesic(M, x, log(M, x, y), T)
end

vector_transport!(M::Manifold, vto, x, v, y) = project_tangent!(M, vto, x, v)

function vector_transport(M::Manifold, x, v, y)
    vto = similar_result(M, vector_transport, v, x, y)
    vector_transport!(M, vto, x, y, v)
    return vto
end

@doc doc"""
    injectivity_radius(M::Manifold, x)

Distance $d$ such that `exp(M, x, v)` is injective for all tangent
vectors shorter than $d$ (has a left inverse).
"""
injectivity_radius(M::Manifold, x) = Inf

<<<<<<< HEAD
@doc doc"""
    injectivity_radius(M::Manifold, x, R::AbstractRetractionMethod)

Distance $d$ such that `retract(M, x, v, R)` is injective for all tangent
vectors shorter than $d$ (has a left inverse).
"""
injectivity_radius(M::Manifold, x, ::AbstractRetractionMethod) = injectivity_radius(M, x)

zero_tangent_vector(M::Manifold, x) = log(M, x, x)
zero_tangent_vector!(M::Manifold, v, x) = log!(M, v, x, x)
=======
"""
    injectivity_radius(M::Manifold, x)
>>>>>>> 2b349176

Infimum of the injectivity radii of all manifold points.
"""
injectivity_radius(M::Manifold) = Inf

function zero_tangent_vector(M::Manifold, x)
    v = similar_result(M, zero_tangent_vector, x)
    zero_tangent_vector!(M, v, x)
    return v
end

zero_tangent_vector!(M::Manifold, v, x) = log!(M, v, x, x)

"""
    similar_result_type(M::Manifold, f, args::NTuple{N,Any}) where N

Returns type of element of the array that will represent the result of
function `f` for manifold `M` on given arguments (passed at a tuple)
"""
function similar_result_type(M::Manifold, f, args::NTuple{N,Any}) where N
    T = typeof(reduce(+, one(eltype(eti)) for eti ∈ args))
    return T
end

"""
    similar_result(M::Manifold, f, x...)

Allocates an array for the result of function `f` on manifold `M`
and arguments `x...` for implementing the non-modifying operation
using the modifying operation.
"""
function similar_result(M::Manifold, f, x...)
    T = similar_result_type(M, f, x)
    return similar(x[1], T)
end

"""
    is_manifold_point(M,x)

check, whether `x` is a valid point on the [`Manifold`](@ref) `M`. If it is not,
an error is thrown.
The default is to return `true`, i.e. if no checks are implmented,
the assumption is to be optimistic.
"""
is_manifold_point(M::Manifold, x; kwargs...) = true
is_manifold_point(M::Manifold, x::MPoint) = error("A validation for a $(typeof(x)) on $(typeof(M)) not implemented.")

"""
    is_tangent_vector(M,x,v)

check, whether `v` is a valid tangnt vector in the tangent plane of `x` on the
[`Manifold`](@ref) `M`. An implementation should first check
[`is_manifold_point`](@ref)`(M,x)` and then validate `v`. If it is not a tangent
vector an error should be thrown.
The default is to return `true`, i.e. if no checks are implmented,
the assumption is to be optimistic.
"""
is_tangent_vector(M::Manifold, x, v; kwargs...) = true
is_tangent_vector(M::Manifold, x::MPoint, v::TVector) = error("A validation for a $(typeof(v)) in the tangent space of a $(typeof(x)) on $(typeof(M)) not implemented.")

include("ArrayManifold.jl")

include("DistributionsBase.jl")
<<<<<<< HEAD
include("Rotations.jl")
=======
include("Metric.jl")
include("Euclidean.jl")
>>>>>>> 2b349176
include("Sphere.jl")
include("ProjectedDistribution.jl")

export Manifold,
    IsDecoratorManifold,
    Euclidean
export manifold_dimension,
    base_manifold,
    distance,
    exp,
    exp!,
    geodesic,
<<<<<<< HEAD
    injectivity_radius,
    inner,
    inverse_retract,
    inverse_retract!,
=======
    shortest_geodesic,
>>>>>>> 2b349176
    isapprox,
    is_manifold_point,
    is_tangent_vector,
    log,
    log!,
    manifold_dimension,
    norm,
    retract,
    retract!,
    zero_tangent_vector,
    zero_tangent_vector!
export Metric,
    RiemannianMetric,
    LorentzMetric,
    EuclideanMetric,
    MetricManifold,
    HasMetric,
    metric,
    local_metric,
    inverse_local_metric,
    det_local_metric,
    log_local_metric_density,
    christoffel_symbols_first,
    christoffel_symbols_second,
    riemann_tensor,
    ricci_tensor,
    einstein_tensor,
    ricci_curvature,
    gaussian_curvature

end # module<|MERGE_RESOLUTION|>--- conflicted
+++ resolved
@@ -388,7 +388,6 @@
 """
 injectivity_radius(M::Manifold, x) = Inf
 
-<<<<<<< HEAD
 @doc doc"""
     injectivity_radius(M::Manifold, x, R::AbstractRetractionMethod)
 
@@ -397,12 +396,8 @@
 """
 injectivity_radius(M::Manifold, x, ::AbstractRetractionMethod) = injectivity_radius(M, x)
 
-zero_tangent_vector(M::Manifold, x) = log(M, x, x)
-zero_tangent_vector!(M::Manifold, v, x) = log!(M, v, x, x)
-=======
 """
     injectivity_radius(M::Manifold, x)
->>>>>>> 2b349176
 
 Infimum of the injectivity radii of all manifold points.
 """
@@ -466,12 +461,9 @@
 include("ArrayManifold.jl")
 
 include("DistributionsBase.jl")
-<<<<<<< HEAD
-include("Rotations.jl")
-=======
 include("Metric.jl")
 include("Euclidean.jl")
->>>>>>> 2b349176
+include("Rotations.jl")
 include("Sphere.jl")
 include("ProjectedDistribution.jl")
 
@@ -484,14 +476,11 @@
     exp,
     exp!,
     geodesic,
-<<<<<<< HEAD
+    shortest_geodesic,
     injectivity_radius,
     inner,
     inverse_retract,
     inverse_retract!,
-=======
-    shortest_geodesic,
->>>>>>> 2b349176
     isapprox,
     is_manifold_point,
     is_tangent_vector,
