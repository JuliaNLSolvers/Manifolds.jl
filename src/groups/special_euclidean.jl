@doc raw"""
    SpecialEuclidean(n)

Special Euclidean group $\mathrm{SE}(n)$, the group of rigid motions.

``\mathrm{SE}(n)`` is the semidirect product of the [`TranslationGroup`](@ref) on $ℝ^n$ and
[`SpecialOrthogonal(n)`](@ref)

````math
\mathrm{SE}(n) ≐ \mathrm{T}(n) ⋊_θ \mathrm{SO}(n),
````

where $θ$ is the canonical action of $\mathrm{SO}(n)$ on $\mathrm{T}(n)$ by vector rotation.

This constructor is equivalent to calling

```julia
Tn = TranslationGroup(n)
SOn = SpecialOrthogonal(n)
SemidirectProductGroup(Tn, SOn, RotationAction(Tn, SOn))
```

Points on $\mathrm{SE}(n)$ may be represented as points on the underlying product manifold
<<<<<<< HEAD
$\mathrm{T}(n) \times \mathrm{SO}(n)$. For group-specific functions, they may also be
represented as affine matrices with size `(n + 1, n + 1)` (see [`affine_matrix`](@ref)), for
which the group operation is [`MultiplicationOperation`](@ref).
=======
$\mathrm{T}(n) × \mathrm{SO}(n)$ or as affine matrices with size `(n + 1, n + 1)`.
>>>>>>> a56963f1
"""
const SpecialEuclidean{N} = SemidirectProductGroup{
    TranslationGroup{Tuple{N},ℝ},
    SpecialOrthogonal{N},
    RotationAction{TranslationGroup{Tuple{N},ℝ},SpecialOrthogonal{N},LeftAction},
}

function SpecialEuclidean(n)
    Tn = TranslationGroup(n)
    SOn = SpecialOrthogonal(n)
    A = RotationAction(Tn, SOn)
    return SemidirectProductGroup(Tn, SOn, A)
end

show(io::IO, ::SpecialEuclidean{n}) where {n} = print(io, "SpecialEuclidean($(n))")

Base.@propagate_inbounds function submanifold_component(
    ::SpecialEuclidean{n},
    p::AbstractMatrix,
    ::Val{1},
) where {n}
    return view(p, 1:n, n + 1)
end
Base.@propagate_inbounds function submanifold_component(
    ::SpecialEuclidean{n},
    p::AbstractMatrix,
    ::Val{2},
) where {n}
    return view(p, 1:n, 1:n)
end

function submanifold_components(G::SpecialEuclidean{n}, p::AbstractMatrix) where {n}
    @assert size(p) == (n + 1, n + 1)
    @inbounds t = submanifold_component(G, p, Val(1))
    @inbounds R = submanifold_component(G, p, Val(2))
    return (t, R)
end

Base.@propagate_inbounds function _padpoint!(
    ::SpecialEuclidean{n},
    q::AbstractMatrix,
) where {n}
<<<<<<< HEAD
    for i = 1:n
        y[n+1, i] = 0
=======
    for i ∈ 1:n
        q[n+1, i] = 0
>>>>>>> a56963f1
    end
    q[n+1, n+1] = 1
    return q
end

Base.@propagate_inbounds function _padvector!(
    ::SpecialEuclidean{n},
    X::AbstractMatrix,
) where {n}
<<<<<<< HEAD
    for i = 1:n+1
        v[n+1, i] = 0
=======
    for i ∈ 1:n+1
        X[n+1, i] = 0
>>>>>>> a56963f1
    end
    return X
end

<<<<<<< HEAD
@doc doc"""
    affine_matrix(G::SpecialEuclidean, x) -> AbstractMatrix

Represent the point $x ∈ \mathrm{SE}(n)$ as an affine matrix.
For $x = (t, R) ∈ \mathrm{SE}(n)$, where $t ∈ \mathrm{T}(n), R ∈ \mathrm{SO}(n)$, the
affine representation is the $n + 1 × n + 1$ matrix

````math
\begin{pmatrix}
R & t \\
0^\mathrm{T} & 1
\end{pmatrix}.
````

    affine_matrix(G::SpecialEuclidean, e, v) -> AbstractMatrix

Represent the Lie algebra element $v ∈ 𝔰𝔢(n) = T_e \mathrm{SE}(n)$ as a (screw) matrix.
For $v = (b, Ω) ∈ 𝔰𝔢(n)$, where $Ω ∈ 𝔰𝔬(n) = T_e \mathrm{SO}(n)$, the screw representation is
the $n + 1 × n + 1$ matrix

````math
\begin{pmatrix}
Ω & b \\
0^\mathrm{T} & 0
\end{pmatrix}.
````
"""
function affine_matrix(G::SpecialEuclidean{n}, x) where {n}
    y = allocate(x, Size(n + 1, n + 1))
    map(copyto!, submanifold_components(G, y), submanifold_components(G, x))
    @inbounds _padpoint!(G, y)
    return y
end
affine_matrix(::SpecialEuclidean{n}, x::AbstractMatrix) where {n} = x
@generated function affine_matrix(::GT, ::Identity{GT}) where {n,GT<:SpecialEuclidean{n}}
    return SDiagonal{n}(I)
end
function affine_matrix(G::SpecialEuclidean{n}, e, v) where {n}
    w = allocate(v, Size(n + 1, n + 1))
    map(copyto!, submanifold_components(G, w), submanifold_components(G, v))
    @inbounds _padvector!(G, w)
    return w
end
affine_matrix(::SpecialEuclidean{n}, e, v::AbstractMatrix) where {n} = v

compose(::SpecialEuclidean, x::AbstractMatrix, y::AbstractMatrix) = x * y
=======
compose(::SpecialEuclidean, p::AbstractMatrix, q::AbstractMatrix) = p * q
>>>>>>> a56963f1

function compose!(
    ::SpecialEuclidean,
    x::AbstractMatrix,
    p::AbstractMatrix,
    q::AbstractMatrix,
)
<<<<<<< HEAD
    return mul!(z, x, y)
end

@doc doc"""
    group_exp(G::SpecialEuclidean, v)

Compute the group exponential of $v ∈ 𝔰𝔢(n)$. In the [`affine_matrix`](@ref) representation,
the group exponential is the matrix exponential (see [`group_exp`](@ref)).

    group_exp(G::SpecialEuclidean{2}, v)

The group exponential on $\mathrm{SE}(2)$ for $v = (b, Ω) ∈ 𝔰𝔢(2)$, where $R ∈ 𝔰𝔬(2)$ is

````math
\exp v = (U(θ) b, \exp Ω) = (t, R),
````

where $R = \exp Ω$ is the group exponential on $\mathrm{SO}(3)$, and $U(θ)$ is

````math
U(θ) = \frac{\sin θ}{θ} I_2 + \frac{1 - \cos θ}{θ^2} Ω,
````

where $θ = \frac{1}{\sqrt{2}} \lVert Ω \rVert_e$
(see [`norm`](@ref norm(M::Rotations, x, v))) is the angle of the rotation.

    group_exp(G::SpecialEuclidean{3}, v)

The group exponential on $\mathrm{SE}(3)$ for $v = (b, Ω) ∈ 𝔰𝔢(3)$, where $R ∈ 𝔰𝔬(3)$ is

````math
\exp v = (U(θ) b, \exp Ω) = (t, R),
````

where $R = \exp Ω$ is the group exponential on $\mathrm{SO}(3)$, and $U(θ)$ is

````math
U(θ) = I_3 + \frac{1 - \cos θ}{θ^2} Ω + \frac{θ - \sin θ}{θ^3} Ω^2,
````

where $θ$ is the same as above.
"""
group_exp(::SpecialEuclidean, ::Any)

function group_exp!(G::SpecialEuclidean, y, v)
    vmat = affine_matrix(G, Identity(G), v)
    expv = exp(vmat)
    map(copyto!, submanifold_components(G, y), submanifold_components(G, expv))
    _padpoint!(G, y)
    return y
end
function group_exp!(G::SpecialEuclidean{2}, y, v)
    SO2 = submanifold(G, 2)
    b, Ω = submanifold_components(G, v)
    t, R = submanifold_components(G, y)
    @assert size(R) == (2, 2)
    @assert size(t) == (2,)
    @assert size(b) == (2,)

    θ = vee(SO2, Identity(SO2), Ω)[1]
    sinθ, cosθ = sincos(θ)
    if θ ≈ 0
        α = 1 - θ^2 / 6
        β = θ / 2
    else
        α = sinθ / θ
        β = (1 - cosθ) / θ
    end

    @inbounds begin
        R[1] = cosθ
        R[2] = sinθ
        R[3] = -sinθ
        R[4] = cosθ
        t[1] = α * b[1] - β * b[2]
        t[2] = α * b[2] + β * b[1]
        _padpoint!(G, y)
    end
    return y
end
function group_exp!(G::SpecialEuclidean{3}, y, v)
    SO3 = submanifold(G, 2)
    b, Ω = submanifold_components(G, v)
    t, R = submanifold_components(G, y)
    @assert size(R) == (3, 3)
    @assert size(t) == (3,)

    θ = norm(SO3, Identity(SO3), Ω) / sqrt(2)
    θ² = θ^2
    if θ ≈ 0
        α = 1 - θ² / 6
        β = θ / 2
        γ = 1 / 6 - θ² / 120
    else
        sinθ, cosθ = sincos(θ)
        α = sinθ / θ
        β = (1 - cosθ) / θ²
        γ = (1 - α) / θ²
    end

    Ω² = Ω^2
    Jₗ = I + β .* Ω .+ γ .* Ω²
    R .= I + α .* Ω .+ β .* Ω²
    copyto!(t, Jₗ * b)
    @inbounds _padpoint!(G, y)
    return y
end

function group_log!(G::SpecialEuclidean, v, y)
    ymat = affine_matrix(G, y)
    logy = real(log(ymat))
    map(copyto!, submanifold_components(G, v), submanifold_components(G, logy))
    _padvector!(G, v)
    return v
end
function group_log!(G::SpecialEuclidean{2}, v, y)
    SO2 = submanifold(G, 2)
    b, Ω = submanifold_components(G, v)
    t, R = submanifold_components(G, y)
    @assert size(b) == (2,)

    group_log!(SO2, Ω, R)
    @inbounds θ = Ω[2]
    β = θ / 2
    α = θ ≈ 0 ? 1 - β^2 / 3 : β * cot(β)

    @inbounds begin
        b[1] = α * t[1] + β * t[2]
        b[2] = α * t[2] - β * t[1]
        _padvector!(G, v)
    end
    return v
end
function group_log!(G::SpecialEuclidean{3}, v, y)
    b, Ω = submanifold_components(G, v)
    t, R = submanifold_components(G, y)
    @assert size(Ω) == (3, 3)
    @assert size(b) == (3,)

    trR = tr(R)
    cosθ = (trR - 1) / 2
    θ = acos(clamp(cosθ, -1, 1))
    θ² = θ^2
    if θ ≈ 0
        α = 1 / 2 + θ² / 12
        β = 1 / 12 + θ² / 720
    else
        sinθ = sin(θ)
        α = θ / sinθ / 2
        β = 1 / θ² - (1 + cosθ) / 2 / θ / sinθ
    end

    Ω .= (R .- transpose(R)) .* α
    Jₗ⁻¹ = I - Ω ./ 2 .+ β .* Ω^2
    mul!(b, Jₗ⁻¹, t)
    @inbounds _padvector!(G, v)
    return v
=======
    return mul!(x, p, q)
>>>>>>> a56963f1
end<|MERGE_RESOLUTION|>--- conflicted
+++ resolved
@@ -21,13 +21,9 @@
 ```
 
 Points on $\mathrm{SE}(n)$ may be represented as points on the underlying product manifold
-<<<<<<< HEAD
-$\mathrm{T}(n) \times \mathrm{SO}(n)$. For group-specific functions, they may also be
+$\mathrm{T}(n) × \mathrm{SO}(n)$. For group-specific functions, they may also be
 represented as affine matrices with size `(n + 1, n + 1)` (see [`affine_matrix`](@ref)), for
 which the group operation is [`MultiplicationOperation`](@ref).
-=======
-$\mathrm{T}(n) × \mathrm{SO}(n)$ or as affine matrices with size `(n + 1, n + 1)`.
->>>>>>> a56963f1
 """
 const SpecialEuclidean{N} = SemidirectProductGroup{
     TranslationGroup{Tuple{N},ℝ},
@@ -70,13 +66,8 @@
     ::SpecialEuclidean{n},
     q::AbstractMatrix,
 ) where {n}
-<<<<<<< HEAD
-    for i = 1:n
-        y[n+1, i] = 0
-=======
     for i ∈ 1:n
         q[n+1, i] = 0
->>>>>>> a56963f1
     end
     q[n+1, n+1] = 1
     return q
@@ -86,18 +77,12 @@
     ::SpecialEuclidean{n},
     X::AbstractMatrix,
 ) where {n}
-<<<<<<< HEAD
-    for i = 1:n+1
-        v[n+1, i] = 0
-=======
     for i ∈ 1:n+1
         X[n+1, i] = 0
->>>>>>> a56963f1
     end
     return X
 end
 
-<<<<<<< HEAD
 @doc doc"""
     affine_matrix(G::SpecialEuclidean, x) -> AbstractMatrix
 
@@ -143,10 +128,7 @@
 end
 affine_matrix(::SpecialEuclidean{n}, e, v::AbstractMatrix) where {n} = v
 
-compose(::SpecialEuclidean, x::AbstractMatrix, y::AbstractMatrix) = x * y
-=======
 compose(::SpecialEuclidean, p::AbstractMatrix, q::AbstractMatrix) = p * q
->>>>>>> a56963f1
 
 function compose!(
     ::SpecialEuclidean,
@@ -154,8 +136,7 @@
     p::AbstractMatrix,
     q::AbstractMatrix,
 )
-<<<<<<< HEAD
-    return mul!(z, x, y)
+    return mul!(x, p, q)
 end
 
 @doc doc"""
@@ -312,7 +293,4 @@
     mul!(b, Jₗ⁻¹, t)
     @inbounds _padvector!(G, v)
     return v
-=======
-    return mul!(x, p, q)
->>>>>>> a56963f1
 end