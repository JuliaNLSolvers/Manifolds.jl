--- conflicted
+++ resolved
@@ -219,17 +219,10 @@
     map(
         translate_diff!,
         M.manifolds,
-<<<<<<< HEAD
-        submanifold_components(M, vout),
-        submanifold_components(M, x),
-        submanifold_components(M, y),
-        submanifold_components(M, v),
-=======
-        submanifold_components(Y),
-        submanifold_components(M, p),
-        submanifold_components(M, q),
-        submanifold_components(M, X),
->>>>>>> a56963f1
+        submanifold_components(M, Y),
+        submanifold_components(M, p),
+        submanifold_components(M, q),
+        submanifold_components(M, X),
         repeated(conv),
     )
     return Y
@@ -266,14 +259,13 @@
     map(
         inverse_translate_diff!,
         M.manifolds,
-<<<<<<< HEAD
-        submanifold_components(M, vout),
-        submanifold_components(M, x),
-        submanifold_components(M, y),
-        submanifold_components(M, v),
-        repeated(conv),
-    )
-    return vout
+        submanifold_components(M, Y),
+        submanifold_components(M, p),
+        submanifold_components(M, q),
+        submanifold_components(M, X),
+        repeated(conv),
+    )
+    return Y
 end
 
 function group_exp(M::ProductManifold, v::ProductRepr)
@@ -300,13 +292,4 @@
 function group_log!(M::ProductManifold, v, y)
     map(group_log!, M.manifolds, submanifold_components(M, v), submanifold_components(M, y))
     return v
-=======
-        submanifold_components(Y),
-        submanifold_components(M, p),
-        submanifold_components(M, q),
-        submanifold_components(M, X),
-        repeated(conv),
-    )
-    return Y
->>>>>>> a56963f1
 end