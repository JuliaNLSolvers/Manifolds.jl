--- conflicted
+++ resolved
@@ -119,62 +119,6 @@
 using StatsBase: AbstractWeights, UnitWeights, values, varcorrection
 using UnsafeArrays
 
-<<<<<<< HEAD
-"""
-    AbstractEstimationMethod
-
-Abstract type for defining statistical estimation methods.
-"""
-abstract type AbstractEstimationMethod end
-
-"""
-    PolarRetraction <: AbstractRetractionMethod
-
-Retractions that are based on singular value decompositions of the matrix / matrices
-for point and tangent vector on a [`Manifold`](@ref)
-"""
-struct PolarRetraction <: AbstractRetractionMethod end
-
-"""
-    ProjectionRetraction <: AbstractRetractionMethod
-
-Retractions that are based on projection and usually addition in the embedding.
-"""
-struct ProjectionRetraction <: AbstractRetractionMethod end
-
-"""
-    QRRetraction <: AbstractRetractionMethod
-
-Retractions that are based on a QR decomposition of the
-matrix / matrices for point and tangent vector on a [`Manifold`](@ref)
-"""
-struct QRRetraction <: AbstractRetractionMethod end
-
-"""
-    PolarInverseRetraction <: AbstractInverseRetractionMethod
-
-Inverse retractions that are based on a singular value decomposition of the
-matrix / matrices for point and tangent vector on a [`Manifold`](@ref)
-"""
-struct PolarInverseRetraction <: AbstractInverseRetractionMethod end
-
-"""
-    ProjectionInverseRetraction <: AbstractInverseRetractionMethod
-
-Inverse retractions that are based on a projection (or its inversion).
-"""
-struct ProjectionInverseRetraction <: AbstractInverseRetractionMethod end
-
-"""
-    QRInverseRetraction <: AbstractInverseRetractionMethod
-
-Inverse retractions that are based on a QR decomposition of the
-matrix / matrices for point and tangent vector on a [`Manifold`](@ref)
-"""
-struct QRInverseRetraction <: AbstractInverseRetractionMethod end
-
-=======
->>>>>>> c21c6f23
 include("utils.jl")
 include("numbers.jl")
 include("bases.jl")
