--- conflicted
+++ resolved
@@ -236,14 +236,10 @@
 include("manifolds/Sphere.jl")
 include("manifolds/Symmetric.jl")
 include("manifolds/SymmetricPositiveDefinite.jl")
-<<<<<<< HEAD
 include("manifolds/SymmetricPositiveDefiniteLinearAffine.jl")
 include("manifolds/SymmetricPositiveDefiniteLogCholesky.jl")
 include("manifolds/SymmetricPositiveDefiniteLogEuclidean.jl")
-=======
 include("manifolds/Torus.jl")
-
->>>>>>> 826e65a6
 
 include("groups/group.jl")
 include("groups/group_action.jl")
@@ -276,7 +272,6 @@
 end
 #
 export CoTVector, Manifold, MPoint, TVector, Manifold
-<<<<<<< HEAD
 export Euclidean,
     CholeskySpace,
     Circle,
@@ -287,24 +282,15 @@
     Sphere,
     Stiefel,
     SymmetricMatrices,
-    SymmetricPositiveDefinite
+    SymmetricPositiveDefinite,
+    Torus
 export SVDMPoint, UMVTVector, AbstractNumbers, ℝ, ℂ, ℍ
 # decorator manifolds
 export ArrayManifold, ArrayMPoint, ArrayTVector, ArrayCoTVector
 export CotangentBundle,
     CotangentSpaceAtPoint, CotangentBundleFibers, CotangentSpace, FVector
-export PowerManifold, ProductManifold
-=======
-export Euclidean, CholeskySpace, Circle, FixedRankMatrices, Grassmann,
-    Hyperbolic, Rotations,Sphere, Stiefel, SymmetricMatrices,
-    SymmetricPositiveDefinite, Torus
-export SVDMPoint, UMVTVector, AbstractNumbers, ℝ, ℂ, ℍ
-# decorator manifolds
-export ArrayManifold, ArrayMPoint, ArrayTVector, ArrayCoTVector
-export CotangentBundle, CotangentSpaceAtPoint, CotangentBundleFibers, CotangentSpace, FVector
 export AbstractPowerManifold, PowerManifold, ProductManifold
 export GraphManifold, GraphManifoldType, VertexManifold, EdgeManifold
->>>>>>> 826e65a6
 export ProjectedPointDistribution, ProductRepr, TangentBundle, TangentBundleFibers
 export TangentSpace, TangentSpaceAtPoint, VectorSpaceAtPoint, VectorSpaceType, VectorBundle
 export VectorBundleFibers
@@ -322,7 +308,6 @@
     ProductMetric
 export AbstractVectorTransportMethod, ParallelTransport, ProjectionTransport
 export AbstractRetractionMethod, QRRetraction, PolarRetraction, ProjectionRetraction
-<<<<<<< HEAD
 export AbstractInverseRetractionMethod,
     QRInverseRetraction, PolarInverseRetraction, ProjectionInverseRetraction
 export AbstractEstimationMethod,
@@ -347,6 +332,7 @@
     geodesic,
     hat,
     hat!,
+    incident_log,
     injectivity_radius,
     inner,
     inverse_local_metric,
@@ -414,28 +400,6 @@
     zero_tangent_vector,
     zero_tangent_vector!,
     ×
-=======
-export AbstractInverseRetractionMethod, QRInverseRetraction, PolarInverseRetraction,
-    ProjectionInverseRetraction
-export AbstractEstimationMethod, GradientDescentEstimation, CyclicProximalPointEstimation,
-    GeodesicInterpolation, GeodesicInterpolationWithinRadius
-export base_manifold, bundle_projection, christoffel_symbols_first, christoffel_symbols_second,
-    christoffel_symbols_second_jacobian, complex_dot, det_local_metric, distance,
-    einstein_tensor, exp, exp!, flat, flat!, gaussian_curvature, geodesic, hat, hat!,
-    incident_log, injectivity_radius, inner, inverse_local_metric, inverse_retract, inverse_retract!,
-    isapprox, is_decorator_manifold, is_default_metric, is_manifold_point,
-    is_tangent_vector, isapprox, inner, kurtosis, local_metric, local_metric_jacobian, log,
-    log!, log_local_metric_density, manifold_dimension, metric, mean, mean!, mean_and_var,
-    mean_and_std, median, median!, moment, norm, normal_tvector_distribution, one,
-    project_point, project_point!, project_tangent, project_tangent!,
-    projected_distribution, real_dimension, ricci_curvature, ricci_tensor,
-    representation_size, retract, retract!, riemann_tensor, sharp, sharp!,
-    shortest_geodesic, similar_result, skewness, std, sym_rem, submanifold,
-    submanifold_component, submanifold_components, var, vector_space_dimension,
-    vector_transport_along, vector_transport_along!, vector_transport_direction,
-    vector_transport_direction!, vector_transport_to, vector_transport_to!, vee, vee!,
-    zero_vector, zero_vector!, zero_tangent_vector, zero_tangent_vector!, ×
->>>>>>> 826e65a6
 # Lie group types & functions
 export AbstractGroupAction,
     AbstractGroupOperation,
