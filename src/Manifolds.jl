--- conflicted
+++ resolved
@@ -104,46 +104,6 @@
 using UnsafeArrays
 using Einsum: @einsum
 
-<<<<<<< HEAD
-=======
-"""
-    AbstractEstimationMethod
-
-Abstract type for defining statistical estimation methods.
-"""
-abstract type AbstractEstimationMethod end
-
-"""
-    QRRetraction
-
-A retraction using the QR decomposition of a tangent vectors representation as
-a matrix.
-"""
-struct QRRetraction <: AbstractRetractionMethod end
-
-"""
-    QRInverseRetraction
-
-Inverse retraction to the [`QRRetraction`](@ref)
-"""
-struct QRInverseRetraction <: AbstractInverseRetractionMethod end
-
-@doc doc"""
-    PolarRetraction
-
-A retraction using the QR decomposition of a tangent vectors representation as
-a matrix.
-"""
-struct PolarRetraction <: AbstractRetractionMethod end
-
-"""
-    PolarInverseRetraction
-
-Inverse retraction on the rotations manifold using the polar method.
-"""
-struct PolarInverseRetraction <: AbstractInverseRetractionMethod end
-
->>>>>>> 79e3f322
 @doc doc"""
     hat(M::Manifold, x, vⁱ)
 
