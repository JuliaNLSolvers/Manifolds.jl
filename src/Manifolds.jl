module Manifolds

import Base:
    Array,
    +,
    -,
    *,
    \,
    /,
    ^,
    ==,
    angle,
    axes,
    convert,
    copy,
    copyto!,
    dataids,
    eltype,
    exp,
    getindex,
    identity,
    inv,
    isapprox,
    length,
    log,
    one,
    promote_rule,
    setindex!,
    show,
    similar,
    size,
    transpose,
    zero
import Distributions: _rand!, support
import LinearAlgebra: cross, det, Diagonal, dot, mul!, norm, I, UniformScaling
import ManifoldsBase: OutOfInjectivityRadiusError
import ManifoldsBase:
    allocate,
    allocate_result,
    allocate_result_type,
    allocation_promotion_function,
    array_value,
    base_manifold,
    check_manifold_point,
    check_tangent_vector,
    combine_allocation_promotion_functions,
    decorated_manifold,
    decorator_transparent_dispatch,
    default_decorator_dispatch,
    distance,
    embed,
    embed!,
    exp,
    exp!,
    get_basis,
    get_coordinates,
    get_coordinates!,
    get_embedding,
    get_vector,
    get_vector!,
    get_vectors,
    geodesic,
    injectivity_radius,
    inner,
    isapprox,
    is_manifold_point,
    is_tangent_vector,
    inverse_retract,
    inverse_retract!,
    log,
    log!,
    manifold_dimension,
    norm,
    number_eltype,
    number_of_coordinates,
    project,
    project!,
    representation_size,
    retract,
    retract!,
    shortest_geodesic,
    vector_transport_along,
    vector_transport_along!,
    vector_transport_direction,
    vector_transport_direction!,
    vector_transport_to,
    vector_transport_to!,
    zero_tangent_vector,
    zero_tangent_vector!
import Random: rand
import Statistics: mean, mean!, median, median!, std, var
import StatsBase: kurtosis, mean_and_std, mean_and_var, moment, skewness

using Base.Iterators: repeated
using Distributions
using Einsum: @einsum
using FiniteDifferences
using HybridArrays
using LinearAlgebra
using LightGraphs
using LightGraphs: AbstractGraph
using ManifoldsBase: CoTVector, Manifold, MPoint, TVector, DefaultManifold
using ManifoldsBase
using ManifoldsBase:
    AbstractDecoratorManifold,
    AbstractNumbers,
    @decorator_transparent_fallback,
    @decorator_transparent_function,
    @decorator_transparent_signature,
    _euclidean_basis_vector,
    _extract_val,
    hat,
    hat!,
    @invoke_maker,
    is_decorator_transparent,
    is_default_decorator,
    manifold_function_not_implemented_message,
    vee,
    vee!
using ManifoldsBase:
    AbstractBasis,
    AbstractOrthogonalBasis,
    DefaultOrDiagonalizingBasis,
    DiagonalizingBasisData,
    VeeOrthogonalBasis,
    AbstractOrthonormalBasis,
    DefaultOrthonormalBasis
using ManifoldsBase:
    ValidationCoTVector,
    ValidationManifold,
    ValidationMPoint,
    ValidationTVector,
    ValidationCoTVector
using ManifoldsBase: AbstractRetractionMethod, ExponentialRetraction
using ManifoldsBase: QRRetraction, PolarRetraction, ProjectionRetraction
using ManifoldsBase: AbstractInverseRetractionMethod, LogarithmicInverseRetraction
using ManifoldsBase:
    QRInverseRetraction, PolarInverseRetraction, ProjectionInverseRetraction
using ManifoldsBase: AbstractVectorTransportMethod, ParallelTransport, ProjectionTransport
using ManifoldsBase: ℝ, ℂ, ℍ
using ManifoldsBase:
    AbstractEmbeddingType,
    AbstractIsometricEmbeddingType,
    TransparentIsometricEmbedding,
    DefaultIsometricEmbeddingType,
    DefaultEmbeddingType
using ManifoldsBase: AbstractEmbeddedManifold, EmbeddedManifold


using Markdown: @doc_str
using Random: AbstractRNG
using Requires
using SimpleWeightedGraphs: AbstractSimpleWeightedGraph, get_weight
using StaticArrays
using StatsBase: AbstractWeights, UnitWeights, values, varcorrection

include("utils.jl")
include("autodiff.jl")
include("SizedAbstractArray.jl")

include("statistics.jl")

include("manifolds/VectorBundle.jl")

include("distributions.jl")
include("projected_distribution.jl")
include("product_representations.jl")

# It's included early to ensure visibility of `Identity`
include("groups/group.jl")

include("manifolds/MetricManifold.jl")
include("manifolds/ProductManifold.jl")
include("manifolds/PowerManifold.jl")
include("manifolds/GraphManifold.jl")

include("manifolds/Euclidean.jl")
include("manifolds/Lorentz.jl")

include("manifolds/CholeskySpace.jl")
include("manifolds/Circle.jl")
include("manifolds/FixedRankMatrices.jl")
include("manifolds/GeneralizedGrassmann.jl")
include("manifolds/GeneralizedStiefel.jl")
include("manifolds/Grassmann.jl")
include("manifolds/Hyperbolic.jl")
include("manifolds/ProbabilitySimplex.jl")
include("manifolds/Rotations.jl")
include("manifolds/SkewSymmetric.jl")
include("manifolds/Stiefel.jl")
include("manifolds/Sphere.jl")
include("manifolds/Symmetric.jl")
include("manifolds/SymmetricPositiveDefinite.jl")
include("manifolds/SymmetricPositiveDefiniteLinearAffine.jl")
include("manifolds/SymmetricPositiveDefiniteLogCholesky.jl")
include("manifolds/SymmetricPositiveDefiniteLogEuclidean.jl")

include("manifolds/Torus.jl")
include("manifolds/Multinomial.jl")
include("manifolds/Oblique.jl")

include("groups/metric.jl")
include("groups/group_action.jl")
include("groups/group_operation_action.jl")
include("groups/array_manifold.jl")
include("groups/product_group.jl")
include("groups/semidirect_product_group.jl")

include("groups/translation_group.jl")
include("groups/special_orthogonal.jl")
include("groups/circle_group.jl")

include("groups/translation_action.jl")
include("groups/rotation_action.jl")

include("groups/special_euclidean.jl")

function __init__()
    @require ForwardDiff = "f6369f11-7733-5829-9624-2563aa707210" begin
        using .ForwardDiff
        include("forward_diff.jl")
    end

    @require OrdinaryDiffEq = "1dea7af3-3e70-54e6-95c3-0bf5283fa5ed" begin
        using .OrdinaryDiffEq: ODEProblem, AutoVern9, Rodas5, solve
        include("ode.jl")
    end
end
#
export CoTVector, Manifold, MPoint, TVector, Manifold
export AbstractSphere
export Euclidean,
    ArraySphere,
    CholeskySpace,
    Circle,
    FixedRankMatrices,
    GeneralizedGrassmann,
    GeneralizedStiefel,
    Grassmann,
    Hyperbolic,
    Lorentz,
    MultinomialMatrices,
    Oblique,
    ProbabilitySimplex,
    Rotations,
    SkewSymmetricMatrices,
    Sphere,
    Stiefel,
    SymmetricMatrices,
    SymmetricPositiveDefinite,
    Torus
export SVDMPoint, UMVTVector, AbstractNumbers, ℝ, ℂ, ℍ
# decorator manifolds
export AbstractDecoratorManifold
export ValidationManifold, ValidationMPoint, ValidationTVector, ValidationCoTVector
export CotangentBundle,
    CotangentSpaceAtPoint, CotangentBundleFibers, CotangentSpace, FVector
export AbstractPowerManifold,
    AbstractPowerRepresentation,
    ArrayPowerRepresentation,
    NestedPowerRepresentation,
    PowerManifold
export ProductManifold
export GraphManifold, GraphManifoldType, VertexManifold, EdgeManifold
export ProjectedPointDistribution, ProductRepr, TangentBundle, TangentBundleFibers
export TangentSpace, TangentSpaceAtPoint, VectorSpaceAtPoint, VectorSpaceType, VectorBundle
export VectorBundleFibers
export AbstractVectorTransportMethod, ParallelTransport, ProjectedPointDistribution
export AbstractEmbeddedManifold
export Metric,
    RiemannianMetric,
    LorentzMetric,
    EmbeddedManifold,
    EuclideanMetric,
    LinearAffineMetric,
    LogCholeskyMetric,
    LogEuclideanMetric,
    MinkowskiMetric,
    PowerMetric,
    ProductMetric,
    MetricManifold
export AbstractEmbeddingType, AbstractIsometricEmbeddingType
export DefaultEmbeddingType, DefaultIsometricEmbeddingType, TransparentIsometricEmbedding
export AbstractVectorTransportMethod, ParallelTransport, ProjectionTransport
export AbstractRetractionMethod,
<<<<<<< HEAD
    ExponentialRetraction,
    QRRetraction,
    PolarRetraction,
    ProjectionRetraction,
    SoftmaxRetraction
=======
    ExponentialRetraction, QRRetraction, PolarRetraction, ProjectionRetraction
>>>>>>> c8081c0f
export AbstractInverseRetractionMethod,
    LogarithmicInverseRetraction,
    QRInverseRetraction,
    PolarInverseRetraction,
    ProjectionInverseRetraction,
    SoftmaxInverseRetraction
export AbstractEstimationMethod,
    GradientDescentEstimation,
    CyclicProximalPointEstimation,
    GeodesicInterpolation,
    GeodesicInterpolationWithinRadius
export CachedBasis,
    DefaultBasis,
    DefaultOrthogonalBasis,
    DefaultOrthonormalBasis,
    DiagonalizingOrthonormalBasis,
    ProjectedOrthonormalBasis
export ×,
    allocate,
    allocate_result,
    base_manifold,
    bundle_projection,
    check_manifold_point,
    check_tangent_vector,
    christoffel_symbols_first,
    christoffel_symbols_second,
    christoffel_symbols_second_jacobian,
    complex_dot,
    decorated_manifold,
    det_local_metric,
    distance,
    einstein_tensor,
    embed,
    embed!,
    exp,
    exp!,
    flat,
    flat!,
    gaussian_curvature,
    geodesic,
    get_embedding,
    hat,
    hat!,
    incident_log,
    injectivity_radius,
    inner,
    inverse_local_metric,
    inverse_retract,
    inverse_retract!,
    isapprox,
    is_group_decorator,
    is_decorator_transparent,
    is_default_metric,
    is_default_decorator,
    is_manifold_point,
    is_tangent_vector,
    isapprox,
    inner,
    kurtosis,
    local_metric,
    local_metric_jacobian,
    log,
    log!,
    log_local_metric_density,
    manifold_dimension,
    metric,
    mean,
    mean!,
    mean_and_var,
    mean_and_std,
    median,
    median!,
    minkowski_metric,
    moment,
    norm,
    normal_tvector_distribution,
    number_eltype,
    one,
    power_dimensions,
    project,
    project!,
    projected_distribution,
    real_dimension,
    ricci_curvature,
    ricci_tensor,
    representation_size,
    retract,
    retract!,
    riemann_tensor,
    sharp,
    sharp!,
    shortest_geodesic,
    skewness,
    std,
    sym_rem,
    submanifold,
    submanifold_component,
    submanifold_components,
    uniform_distribution,
    var,
    vector_space_dimension,
    vector_transport_along,
    vector_transport_along!,
    vector_transport_direction,
    vector_transport_direction!,
    vector_transport_to,
    vector_transport_to!,
    vee,
    vee!,
    zero_vector,
    zero_vector!,
    zero_tangent_vector,
    zero_tangent_vector!
# Lie group types & functions
export AbstractGroupAction,
    AbstractGroupOperation,
    AbstractGroupManifold,
    ActionDirection,
    AdditionOperation,
    CircleGroup,
    GroupManifold,
    GroupOperationAction,
    Identity,
    InvariantMetric,
    LeftAction,
    LeftInvariantMetric,
    MultiplicationOperation,
    ProductGroup,
    ProductOperation,
    RightAction,
    RightInvariantMetric,
    RotationAction,
    SemidirectProductGroup,
    SpecialEuclidean,
    SpecialOrthogonal,
    TranslationGroup,
    TranslationAction
export affine_matrix,
    apply,
    apply!,
    apply_diff,
    apply_diff!,
    base_group,
    center_of_orbit,
    has_approx_invariant_metric,
    compose,
    compose!,
    direction,
    g_manifold,
    group_exp,
    group_exp!,
    group_log,
    group_log!,
    has_biinvariant_metric,
    has_invariant_metric,
    identity,
    identity!,
    inv,
    inv!,
    invariant_metric_dispatch,
    inverse_apply,
    inverse_apply!,
    inverse_apply_diff,
    inverse_apply_diff!,
    inverse_translate,
    inverse_translate!,
    inverse_translate_diff,
    inverse_translate_diff!,
    make_identity,
    optimal_alignment,
    optimal_alignment!,
    screw_matrix,
    switch_direction,
    translate,
    translate!,
    translate_diff,
    translate_diff!
# Orthonormal bases
export AbstractBasis,
    AbstractOrthonormalBasis,
    DefaultOrthonormalBasis,
    DiagonalizingOrthonormalBasis,
    ProjectedOrthonormalBasis,
    CachedBasis,
    DiagonalizingBasisData,
    ProductBasisData,
    PowerBasisData
export OutOfInjectivityRadiusError
export get_basis,
    get_coordinates, get_coordinates!, get_vector, get_vector!, get_vectors, number_system
end # module<|MERGE_RESOLUTION|>--- conflicted
+++ resolved
@@ -283,15 +283,11 @@
 export DefaultEmbeddingType, DefaultIsometricEmbeddingType, TransparentIsometricEmbedding
 export AbstractVectorTransportMethod, ParallelTransport, ProjectionTransport
 export AbstractRetractionMethod,
-<<<<<<< HEAD
     ExponentialRetraction,
     QRRetraction,
     PolarRetraction,
     ProjectionRetraction,
     SoftmaxRetraction
-=======
-    ExponentialRetraction, QRRetraction, PolarRetraction, ProjectionRetraction
->>>>>>> c8081c0f
 export AbstractInverseRetractionMethod,
     LogarithmicInverseRetraction,
     QRInverseRetraction,
