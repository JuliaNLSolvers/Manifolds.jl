--- conflicted
+++ resolved
@@ -85,12 +85,9 @@
     AbstractPowerRepresentation,
     AbstractVectorTransportMethod,
     AbstractLinearVectorTransportMethod,
-<<<<<<< HEAD
     ApproximateInverseRetraction,
     ApproximateRetraction,
     DifferentiatedRetractionVectorTransport,
-=======
->>>>>>> eb296b51
     ComponentManifoldError,
     CompositeManifoldError,
     CotangentSpaceType,
@@ -98,12 +95,9 @@
     DefaultManifold,
     DefaultOrDiagonalizingBasis,
     DiagonalizingBasisData,
-<<<<<<< HEAD
-    NLsolveInverseRetraction,
-=======
     DifferentiatedRetractionVectorTransport,
     FVector,
->>>>>>> eb296b51
+    NLsolveInverseRetraction,
     InversePowerRetraction,
     PowerManifold,
     PowerManifoldNested,
