module Manifolds

import Base: isapprox,
    exp,
    log,
    angle,
    eltype,
    similar,
    getindex,
    setindex!,
    size,
    length,
    copy,
    copyto!,
    convert,
    dataids,
    axes,
    promote_rule,
    +,
    -,
    *
import Statistics: mean,
    mean!,
    median,
    median!,
    var,
    std
import StatsBase: mean_and_std,
    mean_and_var
import LinearAlgebra: dot,
    norm,
    det,
    cross,
    I,
    UniformScaling,
    Diagonal

using ManifoldsBase
using ManifoldsBase: AbstractRetractionMethod,
    AbstractInverseRetractionMethod,
    AbstractVectorTransportMethod
import ManifoldsBase: base_manifold,
    check_manifold_point,
    check_tangent_vector,
    distance,
    exp,
    exp!,
    geodesic,
    shortest_geodesic,
    injectivity_radius,
    inner,
    inverse_retract,
    inverse_retract!,
    isapprox,
    is_manifold_point,
    is_tangent_vector,
    is_decorator_manifold,
    log,
    log!,
    manifold_dimension,
    check_manifold_point,
    norm,
    project_point,
    project_point!,
    project_tangent,
    project_tangent!,
    representation_size,
    retract,
    retract!,
    check_tangent_vector,
    vector_transport_along,
    vector_transport_along!,
    vector_transport_direction,
    vector_transport_direction!,
    vector_transport_to,
    vector_transport_to!,
    zero_tangent_vector,
    zero_tangent_vector!,
    similar_result

using Requires
using StaticArrays
using HybridArrays
using Markdown: @doc_str
import Distributions: _rand!, support
import Random: rand
using LinearAlgebra
using Random: AbstractRNG
using UnsafeArrays
using Einsum: @einsum

hat!(M::Manifold, v, x, vⁱ) = error("hat! operator not defined for manifold $(typeof(M)), vector $(typeof(vⁱ)), and matrix $(typeof(v))")

@doc doc"""
    hat(M::Manifold, x, vⁱ)

Given a basis $e_i$ on the tangent space at a point $x$ and tangent
component vector $v^i$, compute the equivalent vector representation
$v=v^i e_i$, where Einstein summation notation is used:

$\wedge: v^i \mapsto v^i e_i$

For matrix manifolds, this converts a vector representation of the tangent
vector to a matrix representation. The [`vee`](@ref) map is the `hat` map's
inverse.
"""
function hat(M::Manifold, x, vⁱ)
    repr_size = representation_size(TangentBundleFibers(M))
    v = MArray{Tuple{repr_size...},eltype(vⁱ)}(undef)
    hat!(M, v, x, vⁱ)
    return v
end

vee!(M::Manifold, vⁱ, x, v) = error("vee! operator not defined for manifold $(typeof(M)), matrix $(typeof(v)), and vector $(typeof(vⁱ))")

@doc doc"""
    vee(M::Manifold, x, v)

Given a basis $e_i$ on the tangent space at a point $x$ and tangent
vector $v$, compute the vector components $v^i$, such that $v = v^i e_i$, where
Einstein summation notation is used:

$\vee: v^i e_i \mapsto v^i$

For matrix manifolds, this converts a  matrix representation of the tangent
vector to a vector representation. The [`hat`](@ref) map is the `vee` map's
inverse.
"""
function vee(M::Manifold, x, v)
    vⁱ = MVector{manifold_dimension(M),eltype(v)}(undef)
    vee!(M, vⁱ, x, v)
    return vⁱ
end

"""
    PolarRetraction <: AbstractRetractionMethod

Retractions that are based on singular value decompositions of the matrix / matrices
for point and tangent vector on a [`Manifold`](@ref)
"""
struct PolarRetraction <: AbstractRetractionMethod end

"""
    QRRetraction <: AbstractRetractionMethod

Retractions that are based on a QR decomposition of the
matrix / matrices for point and tangent vector on a [`Manifold`](@ref)
"""
struct QRRetraction <: AbstractRetractionMethod end

"""
    PolarInverseRetraction <: AbstractInverseRetractionMethod

Inverse retractions that are based on a singular value decomposition of the
matrix / matrices for point and tangent vector on a [`Manifold`](@ref)
"""
struct PolarInverseRetraction <: AbstractInverseRetractionMethod end

"""
    QRInverseRetraction <: AbstractInverseRetractionMethod

Inverse retractions that are based on a QR decomposition of the
matrix / matrices for point and tangent vector on a [`Manifold`](@ref)
"""
struct QRInverseRetraction <: AbstractInverseRetractionMethod end


include("utils.jl")
include("SizedAbstractArray.jl")

include("ProductRepresentations.jl")
include("VectorBundle.jl")
include("Metric.jl")

include("DistributionsBase.jl")
include("ProjectedDistribution.jl")

include("ProductManifold.jl")
include("PowerManifold.jl")

include("CholeskySpace.jl")
include("FixedRankMatrices.jl")
include("Euclidean.jl")
include("Rotations.jl")
include("Stiefel.jl")
include("Sphere.jl")
include("SymmetricPositiveDefinite.jl")

include("Statistics.jl")

function __init__()
    @require ForwardDiff="f6369f11-7733-5829-9624-2563aa707210" begin
        using .ForwardDiff
        include("forward_diff.jl")
    end

    @require OrdinaryDiffEq="1dea7af3-3e70-54e6-95c3-0bf5283fa5ed" begin
        using .OrdinaryDiffEq: ODEProblem,
            AutoVern9,
            Rodas5,
            solve
        include("ode.jl")
    end
end

export Manifold,
<<<<<<< HEAD
=======
    MPoint,
    TVector,
>>>>>>> fad4432c
    ProductManifold,
    PowerManifold,
    ProductRepr,
    VectorSpaceType,
    TangentSpace,
    CotangentSpace,
    VectorSpaceAtPoint,
    TangentSpaceAtPoint,
    CotangentSpaceAtPoint,
    VectorBundle,
    VectorBundleFibers,
    FVector,
    TangentBundle,
    CotangentBundle,
    TangentBundleFibers,
<<<<<<< HEAD
    CotangentBundleFibers
=======
    CotangentBundleFibers,
    AbstractVectorTransportMethod,
    ParallelTransport,
    ProjectTangent,
    ProjectedPointDistribution
>>>>>>> fad4432c
export
    SVDMPoint,
    UMVTVector,
    Euclidean,
    FixedRankMatrices,
    CholeskySpace,
    Sphere,
    Stiefel,
    SymmetricPositiveDefinite

export
    PolarRetraction,
    PolarInverseRetraction,
    QRRetraction,
    QRInverseRetraction

export base_manifold,
    bundle_projection,
    distance,
    exp,
    exp!,
    flat,
    flat!,
    hat!,
    hat,
    sharp,
    sharp!,
    vee,
    vee!,
    geodesic,
    shortest_geodesic,
    injectivity_radius,
    inverse_retract,
    inverse_retract!,
    is_default_metric,
    is_manifold_point,
    is_tangent_vector,
    isapprox,
    inner,
    log,
    log!,
    manifold_dimension,
    mean,
    mean!,
    mean_and_var,
    mean_and_std,
    median,
    median!,
    norm,
    normal_tvector_distribution,
    project_point,
    project_point!,
    project_tangent,
    project_tangent!,
    projected_distribution,
    representation_size,
    retract,
    retract!,
    std,
    submanifold,
    submanifold_component,
    tangent_orthonormal_basis,
    var,
    vector_space_dimension,
    vector_transport_along,
    vector_transport_along!,
    vector_transport_direction,
    vector_transport_direction!,
    vector_transport_to,
    vector_transport_to!,
    zero_vector,
    zero_vector!,
    zero_tangent_vector,
    zero_tangent_vector!
export Metric,
    RiemannianMetric,
    LorentzMetric,
    EuclideanMetric,
    MetricManifold,
    LinearAffineMetric,
    LogEuclideanMetric,
    LogCholeskyMetric,
    metric,
    local_metric,
    inverse_local_metric,
    local_metric_jacobian,
    det_local_metric,
    log_local_metric_density,
    christoffel_symbols_first,
    christoffel_symbols_second,
    christoffel_symbols_second_jacobian,
    riemann_tensor,
    ricci_tensor,
    einstein_tensor,
    ricci_curvature,
    gaussian_curvature

end # module<|MERGE_RESOLUTION|>--- conflicted
+++ resolved
@@ -204,11 +204,8 @@
 end
 
 export Manifold,
-<<<<<<< HEAD
-=======
     MPoint,
     TVector,
->>>>>>> fad4432c
     ProductManifold,
     PowerManifold,
     ProductRepr,
@@ -224,15 +221,11 @@
     TangentBundle,
     CotangentBundle,
     TangentBundleFibers,
-<<<<<<< HEAD
-    CotangentBundleFibers
-=======
     CotangentBundleFibers,
     AbstractVectorTransportMethod,
     ParallelTransport,
     ProjectTangent,
     ProjectedPointDistribution
->>>>>>> fad4432c
 export
     SVDMPoint,
     UMVTVector,
