--- conflicted
+++ resolved
@@ -210,13 +210,8 @@
 end
 
 function det_local_metric(
-<<<<<<< HEAD
     M::MetricManifold{𝔽,<:ProductManifold{𝔽},<:ProductMetric},
     p,
-=======
-    M::MetricManifold{ProductMetric,𝔽,ProductManifold{𝔽}},
-    p::ProductArray,
->>>>>>> c8081c0f
 ) where {𝔽}
     mms = map(M.manifold.manifolds, M.metric.metrics) do mfld, mtr
         return MetricManifold(mfld, mtr)
