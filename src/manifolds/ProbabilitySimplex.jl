--- conflicted
+++ resolved
@@ -204,15 +204,10 @@
 """
 inverse_retract(::ProbabilitySimplex, ::Any, ::Any, ::SoftmaxInverseRetraction)
 
-<<<<<<< HEAD
-function inverse_retract!(M::ProbabilitySimplex{n}, X, p, q, ::SoftmaxInverseRetraction) where {n}
-    project!(M, X, (log.(q) - log.(p))
-=======
 function inverse_retract!(::ProbabilitySimplex{n}, X, p, q, ::SoftmaxInverseRetraction) where {n}
     X .= log.(q) .- log.(p)
     meanlogdiff = mean(X)
     X .-= meanlogdiff
->>>>>>> b50fbd71
     return X
 end
 
@@ -261,9 +256,6 @@
 """
 project(::ProbabilitySimplex, ::Any, ::Any)
 
-<<<<<<< HEAD
-project!(::ProbabilitySimplex{n}, X, p, Y) where {n} = X .= (Y .- (1/(n+1)*sum(Y)))
-=======
 function project!(::ProbabilitySimplex, X, p, Y)
     s = zero(eltype(X))
     @inbounds for i in eachindex(X, p, Y)
@@ -273,7 +265,6 @@
     X .-= s .* p
     return X
 end
->>>>>>> b50fbd71
 
 @doc raw"""
     representation_size(::ProbabilitySimplex{n})
