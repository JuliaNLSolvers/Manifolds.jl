--- conflicted
+++ resolved
@@ -107,11 +107,7 @@
         perr = check_manifold_point(M, p)
         perr === nothing || return perr
     end
-<<<<<<< HEAD
     return check_tangent_vector(Orthogonal(N), p, X; check_base_point=false, kwargs...)
-=======
-    return check_manifold_point(SkewSymmetricMatrices(N), X)
->>>>>>> ffa2f6b4
 end
 
 @doc raw"""
