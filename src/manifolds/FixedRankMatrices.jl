@doc doc"""
    FixedRankMatrices{m,n,k,T} <: Manifold

The manifold of $m\times n$ real-valued (complex-valued) matrices of fixed rank $k$, i.e.
````math
\mathcal M = \{ x \in \mathbb R^{m\times n} : \operatorname{rank}(x) = k \}.
````
# Representation with 3 matrix factors

A point $x\in\mathcal M$ can be stored using orthonormal matrices
$U\in\mathbb R^{m\times k}$, $V\in\mathbb R^{n\times k}$ as well as the $k$ singular
values of $x = USV^\mathrm{T}$. In other words, $U$ and $V$ are from the manifolds
[`Stiefel`](@ref)`(m,k)` and [`Stiefel`](@ref)`(n,k)`, respectively; see
[`SVDMPoint`](@ref) for details

The tangent space $T_x\mathcal M$ at a point $x\in\mathcal M$ with $x=USV^\mathrm{T}$
is given by
````math
T_x\mathcal M = \bigl\{ UMV^\mathrm{T} + U_xV^\mathrm{T} + UV_x^\mathrm{T} :
    M \in \mathbb R^{k\times k},
    U_x \in \mathbb R^{m\times k},
    V_x \in \mathbb R^{n\times k}
    \text{ s.t. }
    U_x^\mathrm{T}U = 0_k,
    V_x^\mathrm{T}V = 0_k
\bigr\},
````
where $0_k$ is the $k\times k$ zero matrix. See [`UMVTVector`](@ref) for details.

The (default) metric of this manifold is obtained by restricting the metric
on $\mathbb R^{m\times n}$ to the tangent bundle. This implementation follows[^Vandereycken2013].

# Constructor
    FixedRankMatrics(m,n,k,t=ℝ)

Generate the manifold of `m`-by-`n` real-valued matrices of rank `k`.

[^Vandereycken2013]:
    > Bart Vandereycken: "Low-rank matrix completion by Riemannian Optimization,
    > SIAM Journal on Optiomoization, 23(2), pp. 1214–1236, 2013.
    > doi: [10.1137/110845768](https://doi.org/10.1137/110845768),
    > arXiv: [1209.3834](https://arxiv.org/abs/1209.3834).
"""
struct FixedRankMatrices{M,N,K,T} <: Manifold end
function FixedRankMatrices(m::Int, n::Int, k::Int, t::AbstractNumbers = ℝ)
    return FixedRankMatrices{m,n,k,t}()
end

@doc doc"""
    SVDMPoint <: MPoint

A point on a certain manifold, where the data is stored in a svd like fashion,
i.e. in the form $USV^\mathrm{T}$, where this structure stores $U$, $S$ and
$V^\mathrm{T}$. The storage might also be shortened to just $k$ singular values
and accordingly shortened $U$ (columns) and $V^\mathrm{T}$ (rows)

# Constructors
* `SVDMPoint(A)` for a matrix `A`, stores its svd factors (i.e. implicitly $k=\min\{m,n\}$)
* `SVDMPoint(S)` for an `SVD` object, stores its svd factors (i.e. implicitly $k=\min\{m,n\}$)
* `SVDMPoint(U,S,Vt)` for the svd factors to initialize the `SVDMPoint`` (i.e. implicitly $k=\min\{m,n\}$)
* `SVDMPoint(A,k)` for a matrix `A`, stores its svd factors shortened to the
  best rank $k$ approximation
* `SVDMPoint(S,k)` for an `SVD` object, stores its svd factors shortened to the
  best rank $k$ approximation
* `SVDMPoint(U,S,Vt,k)` for the svd factors to initialize the `SVDMPoint`,
  stores its svd factors shortened to the best rank $k$ approximation
"""
struct SVDMPoint{TU<:AbstractMatrix,TS<:AbstractVector,TVt<:AbstractMatrix} <: MPoint
    U::TU
    S::TS
    Vt::TVt
end
SVDMPoint(A::AbstractMatrix) = SVDMPoint(svd(A))
SVDMPoint(S::SVD) = SVDMPoint(S.U, S.S, S.Vt)
SVDMPoint(A::Matrix, k::Int) = SVDMPoint(svd(A), k)
SVDMPoint(S::SVD, k::Int) = SVDMPoint(S.U, S.S, S.Vt, k)
SVDMPoint(U, S, Vt, k::Int) = SVDMPoint(U[:, 1:k], S[1:k], Vt[1:k, :])
==(x::SVDMPoint, y::SVDMPoint) = (x.U == y.U) && (x.S == y.S) && (x.Vt == y.Vt)

@doc doc"""
    UMVTVector <: TVector

A tangent vector that can be described as a product $UMV^\mathrm{T}$, at least
together with its base point, see for example [`FixedRankMatrices`](@ref)

# Constructors
* `UMVTVector(U,M,Vt)` store umv factors to initialize the `UMVTVector`
* `UMVTVector(U,M,Vt,k)` store the umv factors after shortening them down to
  inner dimensions $k$, i.e. in $UMV^\mathrm{T}$, $M\in\mathbb R^{k\times k}$
"""
struct UMVTVector{TU<:AbstractMatrix,TM<:AbstractMatrix,TVt<:AbstractMatrix} <: TVector
    U::TU
    M::TM
    Vt::TVt
end

UMVTVector(U, M, Vt, k::Int) = UMVTVector(U[:, 1:k], M[1:k, 1:k], Vt[1:k, :])

# here the division in M corrects for the first factor in UMV + x.U*Vt + U*x.Vt, where x is the base point to v.
*(v::UMVTVector, s::Number) = UMVTVector(v.U * s, v.M * s, v.Vt * s)
*(s::Number, v::UMVTVector) = UMVTVector(s * v.U, s * v.M, s * v.Vt)
/(v::UMVTVector, s::Number) = UMVTVector(v.U / s, v.M / s, v.Vt / s)
\(s::Number, v::UMVTVector) = UMVTVector(s \ v.U, s \ v.M, s \ v.Vt)
+(v::UMVTVector, w::UMVTVector) = UMVTVector(v.U + w.U, v.M + w.M, v.Vt + w.Vt)
-(v::UMVTVector, w::UMVTVector) = UMVTVector(v.U - w.U, v.M - w.M, v.Vt - w.Vt)
-(v::UMVTVector) = UMVTVector(-v.U, -v.M, -v.Vt)
+(v::UMVTVector) = UMVTVector(v.U, v.M, v.Vt)
==(v::UMVTVector, w::UMVTVector) = (v.U == w.U) && (v.M == w.M) && (v.Vt == w.Vt)

@doc doc"""
    check_manifold_point(M::FixedRankMatrices{m,n,k},x; kwargs...)

Check whether the matrix or [`SVDMPoint`](@ref) `x` ids a valid point on the
[`FixedRankMatrices`](@ref)`{m,n,k}` `M`, i.e. is (or represents) an `m`-by`n` matrix of
rank `k`. For the [`SVDMPoint`](@ref) the internal representation also has to have the right
shape, i.e. `x.U` and `x.Vt` have to be unitary.
"""
function check_manifold_point(M::FixedRankMatrices{m,n,k}, x; kwargs...) where {m,n,k}
    r = rank(x; kwargs...)
    s = "The point $(x) does not lie on the manifold of fixed rank matrices of size ($(m),$(n)) witk rank $(k), "
    if size(x) != (m, n)
        return DomainError(size(x), string(s, "since its size is wrong."))
    end
    if r > k
        return DomainError(r, string(s, "since its rank is too large ($(r))."))
    end
    return nothing
end
function check_manifold_point(
    F::FixedRankMatrices{m,n,k},
    x::SVDMPoint;
    kwargs...,
) where {m,n,k}
    s = "The point $(x) does not lie on the manifold of fixed rank matrices of size ($(m),$(n)) witk rank $(k), "
    if (size(x.U) != (m, k)) || (length(x.S) != k) || (size(x.Vt) != (k, n))
        return DomainError(
            [size(x.U)..., length(x.S), size(x.Vt)...],
            string(
                s,
                "since the dimensions do not fit (expected $(n)x$(m) rank $(k) got $(size(x.U,1))x$(size(x.Vt,2)) rank $(size(x.S)).",
            ),
        )
    end
    if !isapprox(x.U' * x.U, one(zeros(n, n)); kwargs...)
        return DomainError(
            norm(x.U' * x.U - one(zeros(n, n))),
            string(s, " since U is not orthonormal/unitary."),
        )
    end
    if !isapprox(x.Vt' * x.Vt, one(zeros(n, n)); kwargs...)
        return DomainError(
            norm(x.Vt' * x.Vt - one(zeros(n, n))),
            string(s, " since V is not orthonormal/unitary."),
        )
    end
    return nothing
end

@doc doc"""
    check_tangent_vector(M:FixedRankMatrices{m,n,k}, x, v)

Check whether the tangent [`UMVTVector`](@ref) `v` is from the tangent space of
the [`SVDMPoint`](@ref) `x` on the [`FixedRankMatrices`](@ref) `M`, i.e. that
`v.U` and `v.Vt` are (columnwise) orthogonal to `x.U` and `x.Vt`, respectively,
and its dimensions are consistent with `x` and `M`, i.e. correspond to `m`-by-`n`
matrices of rank `k`.
"""
function check_tangent_vector(
    M::FixedRankMatrices{m,n,k},
    x::SVDMPoint,
    v::UMVTVector;
    kwargs...,
) where {m,n,k}
    c = check_manifold_point(M, x)
    c === nothing || return c
    if (size(v.U) != (m, k)) || (size(v.Vt) != (k, n)) || (size(v.M) != (k, k))
        return DomainError(
            cat(size(v.U), size(v.M), size(v.Vt), dims = 1),
            "The tangent vector $(v) is not a tangent vector to $(x) on the fixed rank matrices since the matrix dimensions to not fit (expected $(m)x$(k), $(k)x$(k), $(k)x$(n)).",
        )
    end
    if !isapprox(v.U' * x.U, zeros(k, k); kwargs...)
        return DomainError(
            norm(v.U' * x.U - zeros(k, k)),
            "The tangent vector $(v) is not a tangent vector to $(x) on the fixed rank matrices since v.U'x.U is not zero. ",
        )
    end
    if !isapprox(v.Vt * x.Vt', zeros(k, k); kwargs...)
        return DomainError(
            norm(v.Vt * x.Vt - zeros(k, k)),
            "The tangent vector $(v) is not a tangent vector to $(x) on the fixed rank matrices since v.V'x.V is not zero.",
        )
    end
end

@doc doc"""
    inner(M::FixedRankMatrices, x::SVDMPoint, v::UMVTVector, w::UMVTVector)

Compute the inner product of `v` and `w` in the tangent space of `x` on the
[`FixedRankMatrices`](@ref) `M`, which is inherited from the embedding, i.e. can be computed
using `dot` on the elements (`U`, `Vt`, `M`) of `v` and `w`.
"""
function inner(::FixedRankMatrices, x::SVDMPoint, v::UMVTVector, w::UMVTVector)
    return dot(v.U, w.U) + dot(v.M, w.M) + dot(v.Vt, w.Vt)
end

function isapprox(::FixedRankMatrices, x::SVDMPoint, y::SVDMPoint; kwargs...)
    return isapprox(x.U * Diagonal(x.S) * x.Vt, y.U * Diagonal(y.S) * y.Vt; kwargs...)
end
function isapprox(
    ::FixedRankMatrices,
    x::SVDMPoint,
    v::UMVTVector,
    w::UMVTVector;
    kwargs...,
)
    return isapprox(
        x.U * v.M * x.Vt + v.U * x.Vt + x.U * v.Vt,
        x.U * w.M * x.Vt + w.U * x.Vt + x.U * w.Vt;
        kwargs...,
    )
end

@doc doc"""
    manifold_dimension(M::FixedRankMatrices{m,n,k,𝔽})

Return the manifold dimension for the `𝔽`-valued [`FixedRankMatrices`](@ref) `M`
of dimension `m`x`n` of rank `k`, namely

````math
k(m + n - k) \dim_ℝ 𝔽,
````

where $\dim_ℝ 𝔽$ is the [`real_dimension`](@ref) of `𝔽`.
"""
function manifold_dimension(::FixedRankMatrices{m,n,k,𝔽}) where {m,n,k,𝔽}
    return (m + n - k) * k * real_dimension(𝔽)
end

@doc doc"""
    project_tangent(M, x, A)
    project_tangent(M, x, v)

Project the matrix $A\in\mathbb R^{m,n}$ or a [`UMVTVector`](@ref) `v` from the embedding or
another tangent space onto the tangent space at $x$ on the [`FixedRankMatrices`](@ref) `M`,
further decomposing the result into $v=UMV$, i.e. a [`UMVTVector`](@ref) following
Section 3 in [^Vandereycken2013].

[^Vandereycken2013]:
    > Bart Vandereycken: "Low-rank matrix completion by Riemannian Optimization,
    > SIAM Journal on Optiomoization, 23(2), pp. 1214–1236, 2013.
    > doi: [10.1137/110845768](https://doi.org/10.1137/110845768),
    > arXiv: [1209.3834](https://arxiv.org/abs/1209.3834).
"""
project_tangent(::FixedRankMatrices, ::Any...)

function project_tangent!(
    ::FixedRankMatrices,
    vto::UMVTVector,
    x::SVDMPoint,
    A::AbstractMatrix,
)
    av = A * (x.Vt')
    uTav = x.U' * av
    aTu = A' * x.U
    vto.M .= uTav
    vto.U .= A * x.Vt' - x.U * uTav
    vto.Vt .= (aTu - x.Vt' * uTav')'
    return vto
end
function project_tangent!(
    M::FixedRankMatrices,
    vto::UMVTVector,
    x::SVDMPoint,
    v::UMVTVector,
)
    return project_tangent!(M, vto, x, v.U * v.M * v.Vt)
end

@doc doc"""
    representation_size(M::FixedRankMatrices{m,n,k})

Return the element size of a point on the [`FixedRankMatrices`](@ref) `M`, i.e.
the size of matrices on this manifold $(m,n)$.
"""
@generated representation_size(::FixedRankMatrices{m,n}) where {m,n} = (m, n)

@doc doc"""
    retract(M, x, v, ::PolarRetraction)

Compute an SVD-based retraction on the [`FixedRankMatrices`](@ref) `M` by computing
````math
    y = U_kS_kV_k^\mathrm{T},
````
where $U_k S_k V_k^\mathrm{T}$ is the shortened singular value decomposition $USV=x+v$,
in the sense that $S_k$ is the diagonal matrix of size $k\times k$ with the $k$ largest
singular values and $U$ and $V$ are shortened accordingly.
"""
retract(::FixedRankMatrices, ::Any, ::Any, ::PolarRetraction)

function retract!(
    ::FixedRankMatrices{M,N,k},
    y::SVDMPoint,
    x::SVDMPoint,
    v::UMVTVector,
    ::PolarRetraction,
) where {M,N,k}
    s = svd(x.U * Diagonal(x.S) * x.Vt + (x.U * v.M * x.Vt + v.U * x.Vt + v.U * v.Vt))
    y.U .= s.U[:, 1:k]
    y.S .= s.S[1:k]
    y.Vt .= s.Vt[1:k, :]
    return y
end

<<<<<<< HEAD
function show(io::IO, ::MIME"text/plain", ::FixedRankMatrices{M,N,K,T}) where {M,N,K,T}
    print(io, "FixedRankMatrices($(M), $(N), $(K), $(T))")
end
function show(io::IO, mime::MIME"text/plain", x::SVDMPoint)
    summary(io, x)
    println(io, "\nU factor:")
    show(io, mime, x.U)
    println(io, "\nsingular values:")
    show(io, mime, x.S)
    println(io, "\nVt factor:")
    show(io, mime, x.Vt)
end
function show(io::IO, mime::MIME"text/plain", v::UMVTVector)
    summary(io, v)
    println(io, "\nU factor:")
    show(io, mime, v.U)
    println(io, "\nM factor:")
    show(io, mime, v.M)
    println(io, "\nVt factor:")
    show(io, mime, v.Vt)
end

similar(x::SVDMPoint) = SVDMPoint(similar(x.U), similar(x.S), similar(x.Vt))
function similar(x::SVDMPoint, ::Type{T}) where {T}
    return SVDMPoint(similar(x.U, T), similar(x.S, T), similar(x.Vt, T))
=======
allocate(x::SVDMPoint) = SVDMPoint(allocate(x.U), allocate(x.S), allocate(x.Vt))
function allocate(x::SVDMPoint, ::Type{T}) where T
    return SVDMPoint(allocate(x.U,T), allocate(x.S,T), allocate(x.Vt,T))
>>>>>>> 07f889a2
end
allocate(v::UMVTVector) = UMVTVector(allocate(v.U), allocate(v.M), allocate(v.Vt))
function allocate(v::UMVTVector, ::Type{T}) where T
    return UMVTVector(allocate(v.U,T), allocate(v.M,T), allocate(v.Vt,T))
end

number_eltype(x::SVDMPoint) = typeof(one(eltype(x.U)) + one(eltype(x.S)) + one(eltype(x.Vt)))
number_eltype(v::UMVTVector) = typeof(one(eltype(v.U)) + one(eltype(v.M)) + one(eltype(v.Vt)))

one(x::SVDMPoint) = SVDMPoint(
    one(zeros(size(x.U, 1), size(x.U, 1))),
    ones(length(x.S)),
    one(zeros(size(x.Vt, 2), size(x.Vt, 2))),
    length(x.S),
)
one(v::UMVTVector) = UMVTVector(
    one(zeros(size(v.U, 1), size(v.U, 1))),
    one(zeros(size(v.M))),
    one(zeros(size(v.Vt, 2), size(v.Vt, 2))),
    size(v.M, 1),
)

function copyto!(x::SVDMPoint, y::SVDMPoint)
    copyto!(x.U, y.U)
    copyto!(x.S, y.S)
    copyto!(x.Vt, y.Vt)
    return x
end
function copyto!(v::UMVTVector, w::UMVTVector)
    copyto!(v.U, w.U)
    copyto!(v.M, w.M)
    copyto!(v.Vt, w.Vt)
    return v
end

@doc doc"""
    zero_tangent_vector(M::FixedRankMatrices, x::SVDMPoint)

Return a [`UMVTVector`](@ref) representing the zero tangent vector in the tangent space of
`x` on the [`FixedRankMatrices`](@ref) `M`, for example all three elements of the resulting
structure are zero matrices.
"""
function zero_tangent_vector(::FixedRankMatrices{m,n,k}, x::SVDMPoint) where {m,n,k}
    v = UMVTVector(
        zeros(eltype(x.U), m, k),
        zeros(eltype(x.S), k, k),
        zeros(eltype(x.Vt), k, n),
    )
    return v
end

function zero_tangent_vector!(
    ::FixedRankMatrices{m,n,k},
    v::UMVTVector,
    x::SVDMPoint,
) where {m,n,k}
    v.U .= zeros(eltype(v.U), m, k)
    v.M .= zeros(eltype(v.M), k, k)
    v.Vt .= zeros(eltype(v.Vt), k, n)
    return v
end<|MERGE_RESOLUTION|>--- conflicted
+++ resolved
@@ -312,7 +312,6 @@
     return y
 end
 
-<<<<<<< HEAD
 function show(io::IO, ::MIME"text/plain", ::FixedRankMatrices{M,N,K,T}) where {M,N,K,T}
     print(io, "FixedRankMatrices($(M), $(N), $(K), $(T))")
 end
@@ -335,14 +334,9 @@
     show(io, mime, v.Vt)
 end
 
-similar(x::SVDMPoint) = SVDMPoint(similar(x.U), similar(x.S), similar(x.Vt))
-function similar(x::SVDMPoint, ::Type{T}) where {T}
-    return SVDMPoint(similar(x.U, T), similar(x.S, T), similar(x.Vt, T))
-=======
 allocate(x::SVDMPoint) = SVDMPoint(allocate(x.U), allocate(x.S), allocate(x.Vt))
 function allocate(x::SVDMPoint, ::Type{T}) where T
     return SVDMPoint(allocate(x.U,T), allocate(x.S,T), allocate(x.Vt,T))
->>>>>>> 07f889a2
 end
 allocate(v::UMVTVector) = UMVTVector(allocate(v.U), allocate(v.M), allocate(v.Vt))
 function allocate(v::UMVTVector, ::Type{T}) where T
