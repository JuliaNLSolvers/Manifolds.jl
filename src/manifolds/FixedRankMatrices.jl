@doc raw"""
    FixedRankMatrices{m,n,k,𝔽} <: AbstractManifold{𝔽}

The manifold of $m × n$ real-valued or complex-valued matrices of fixed rank $k$, i.e.
````math
\bigl\{ p ∈ 𝔽^{m × n}\ \big|\ \operatorname{rank}(p) = k \bigr\},
````
where $𝔽 ∈ \{ℝ,ℂ\}$ and the rank is the number of linearly independent columns of a matrix.

# Representation with 3 matrix factors

A point $p ∈ \mathcal M$ can be stored using unitary matrices $U ∈ 𝔽^{m × k}$, $V ∈ 𝔽^{n × k}$ as well as the $k$
singular values of $p = U_p S V_p^\mathrm{H}$, where $\cdot^{\mathrm{H}}$ denotes the complex conjugate transpose or
Hermitian. In other words, $U$ and $V$ are from the manifolds [`Stiefel`](@ref)`(m,k,𝔽)` and [`Stiefel`](@ref)`(n,k,𝔽)`,
respectively; see [`SVDMPoint`](@ref) for details.

The tangent space $T_p \mathcal M$ at a point $p ∈ \mathcal M$ with $p=U_p S V_p^\mathrm{H}$
is given by
````math
T_p\mathcal M = \bigl\{ U_p M V_p^\mathrm{T} + U_X V_p^\mathrm{H} + U_p V_X^\mathrm{H} :
    M  ∈ 𝔽^{k × k},
    U_X  ∈ 𝔽^{m × k},
    V_X  ∈ 𝔽^{n × k}
    \text{ s.t. }
    U_p^\mathrm{H}U_X = 0_k,
    V_p^\mathrm{H}V_X = 0_k
\bigr\},
````
where $0_k$ is the $k × k$ zero matrix. See [`UMVTVector`](@ref) for details.

The (default) metric of this manifold is obtained by restricting the metric
on $ℝ^{m × n}$ to the tangent bundle[^Vandereycken2013].

# Constructor
    FixedRankMatrics(m, n, k[, field=ℝ])

Generate the manifold of `m`-by-`n` (`field`-valued) matrices of rank `k`.

[^Vandereycken2013]:
    > Bart Vandereycken: "Low-rank matrix completion by Riemannian Optimization,
    > SIAM Journal on Optiomoization, 23(2), pp. 1214–1236, 2013.
    > doi: [10.1137/110845768](https://doi.org/10.1137/110845768),
    > arXiv: [1209.3834](https://arxiv.org/abs/1209.3834).
"""
<<<<<<< HEAD
struct FixedRankMatrices{M,N,K,𝔽} <: AbstractEmbeddedManifold{𝔽,DefaultEmbeddingType} end
=======
struct FixedRankMatrices{M,N,K,𝔽} <: AbstractManifold{𝔽} end
>>>>>>> 991569f5
function FixedRankMatrices(m::Int, n::Int, k::Int, field::AbstractNumbers=ℝ)
    return FixedRankMatrices{m,n,k,field}()
end

@doc raw"""
    SVDMPoint <: AbstractManifoldPoint

A point on a certain manifold, where the data is stored in a svd like fashion,
i.e. in the form $USV^\mathrm{H}$, where this structure stores $U$, $S$ and
$V^\mathrm{H}$. The storage might also be shortened to just $k$ singular values
and accordingly shortened $U$ (columns) and $V^\mathrm{T}$ (rows).

# Constructors
* `SVDMPoint(A)` for a matrix `A`, stores its svd factors (i.e. implicitly $k=\min\{m,n\}$)
* `SVDMPoint(S)` for an `SVD` object, stores its svd factors (i.e. implicitly $k=\min\{m,n\}$)
* `SVDMPoint(U,S,Vt)` for the svd factors to initialize the `SVDMPoint`` (i.e. implicitly $k=\min\{m,n\}$)
* `SVDMPoint(A,k)` for a matrix `A`, stores its svd factors shortened to the
  best rank $k$ approximation
* `SVDMPoint(S,k)` for an `SVD` object, stores its svd factors shortened to the
  best rank $k$ approximation
* `SVDMPoint(U,S,Vt,k)` for the svd factors to initialize the `SVDMPoint`,
  stores its svd factors shortened to the best rank $k$ approximation
"""
struct SVDMPoint{TU<:AbstractMatrix,TS<:AbstractVector,TVt<:AbstractMatrix} <:
       AbstractManifoldPoint
    U::TU
    S::TS
    Vt::TVt
end
SVDMPoint(A::AbstractMatrix) = SVDMPoint(svd(A))
SVDMPoint(S::SVD) = SVDMPoint(S.U, S.S, S.Vt)
SVDMPoint(A::Matrix, k::Int) = SVDMPoint(svd(A), k)
SVDMPoint(S::SVD, k::Int) = SVDMPoint(S.U, S.S, S.Vt, k)
SVDMPoint(U, S, Vt, k::Int) = SVDMPoint(U[:, 1:k], S[1:k], Vt[1:k, :])
Base.:(==)(x::SVDMPoint, y::SVDMPoint) = (x.U == y.U) && (x.S == y.S) && (x.Vt == y.Vt)

@doc raw"""
    UMVTVector <: TVector

A tangent vector that can be described as a product `U_p M V_p^\mathrm{H} + U_X V_p^\mathrm{H} + U_p V_X^\mathrm{H}`,
where `X = U_X S V_X^\mathrm{H}` is its base point, see for example [`FixedRankMatrices`](@ref).
This vector structure stores the additionally (to the point) required fields.

# Constructors
* `UMVTVector(U,M,Vt)` store umv factors to initialize the `UMVTVector`
* `UMVTVector(U,M,Vt,k)` store the umv factors after shortening them down to
  inner dimensions `k`.
"""
struct UMVTVector{TU<:AbstractMatrix,TM<:AbstractMatrix,TVt<:AbstractMatrix} <: TVector
    U::TU
    M::TM
    Vt::TVt
end

UMVTVector(U, M, Vt, k::Int) = UMVTVector(U[:, 1:k], M[1:k, 1:k], Vt[1:k, :])

# here the division in M corrects for the first factor in UMV + x.U*Vt + U*x.Vt, where x is the base point to v.
Base.:*(v::UMVTVector, s::Number) = UMVTVector(v.U * s, v.M * s, v.Vt * s)
Base.:*(s::Number, v::UMVTVector) = UMVTVector(s * v.U, s * v.M, s * v.Vt)
Base.:/(v::UMVTVector, s::Number) = UMVTVector(v.U / s, v.M / s, v.Vt / s)
Base.:\(s::Number, v::UMVTVector) = UMVTVector(s \ v.U, s \ v.M, s \ v.Vt)
Base.:+(v::UMVTVector, w::UMVTVector) = UMVTVector(v.U + w.U, v.M + w.M, v.Vt + w.Vt)
Base.:-(v::UMVTVector, w::UMVTVector) = UMVTVector(v.U - w.U, v.M - w.M, v.Vt - w.Vt)
Base.:-(v::UMVTVector) = UMVTVector(-v.U, -v.M, -v.Vt)
Base.:+(v::UMVTVector) = UMVTVector(v.U, v.M, v.Vt)
Base.:(==)(v::UMVTVector, w::UMVTVector) = (v.U == w.U) && (v.M == w.M) && (v.Vt == w.Vt)

<<<<<<< HEAD
allocate(p::SVDMPoint) = SVDMPoint(allocate(p.U), allocate(p.S), allocate(p.Vt))
function allocate(p::SVDMPoint, ::Type{T}) where {T}
    return SVDMPoint(allocate(p.U, T), allocate(p.S, T), allocate(p.Vt, T))
end
allocate(X::UMVTVector) = UMVTVector(allocate(X.U), allocate(X.M), allocate(X.Vt))
function allocate(X::UMVTVector, ::Type{T}) where {T}
    return UMVTVector(allocate(X.U, T), allocate(X.M, T), allocate(X.Vt, T))
end

function allocate_result(::FixedRankMatrices{m,n,k}, ::typeof(embed), v...) where {m,n,k}
    #note that vals is (p,) or (X,p) but both first entries have a U of correct type
    return similar(typeof(v[1].U),m,n)
end

=======
Base.copy(v::UMVTVector) = UMVTVector(copy(v.U), copy(v.M), copy(v.Vt))

# Tuple-like broadcasting of UMVTVector

function Broadcast.BroadcastStyle(::Type{<:UMVTVector})
    return Broadcast.Style{UMVTVector}()
end
function Broadcast.BroadcastStyle(
    ::Broadcast.AbstractArrayStyle{0},
    b::Broadcast.Style{UMVTVector},
)
    return b
end

Broadcast.instantiate(bc::Broadcast.Broadcasted{Broadcast.Style{UMVTVector},Nothing}) = bc
function Broadcast.instantiate(bc::Broadcast.Broadcasted{Broadcast.Style{UMVTVector}})
    Broadcast.check_broadcast_axes(bc.axes, bc.args...)
    return bc
end

Broadcast.broadcastable(v::UMVTVector) = v

@inline function Base.copy(bc::Broadcast.Broadcasted{Broadcast.Style{UMVTVector}})
    return UMVTVector(
        @inbounds(Broadcast._broadcast_getindex(bc, Val(:U))),
        @inbounds(Broadcast._broadcast_getindex(bc, Val(:M))),
        @inbounds(Broadcast._broadcast_getindex(bc, Val(:Vt))),
    )
end

Base.@propagate_inbounds function Broadcast._broadcast_getindex(
    v::UMVTVector,
    ::Val{I},
) where {I}
    return getfield(v, I)
end

Base.axes(::UMVTVector) = ()

@inline function Base.copyto!(
    dest::UMVTVector,
    bc::Broadcast.Broadcasted{Broadcast.Style{UMVTVector}},
)
    # Performance optimization: broadcast!(identity, dest, A) is equivalent to copyto!(dest, A) if indices match
    if bc.f === identity && bc.args isa Tuple{UMVTVector} # only a single input argument to broadcast!
        A = bc.args[1]
        return copyto!(dest, A)
    end
    bc′ = Broadcast.preprocess(dest, bc)
    copyto!(dest.U, Broadcast._broadcast_getindex(bc′, Val(:U)))
    copyto!(dest.M, Broadcast._broadcast_getindex(bc′, Val(:M)))
    copyto!(dest.Vt, Broadcast._broadcast_getindex(bc′, Val(:Vt)))
    return dest
end

####

>>>>>>> 991569f5
@doc raw"""
    check_point(M::FixedRankMatrices{m,n,k}, p; kwargs...)

Check whether the matrix or [`SVDMPoint`](@ref) `x` ids a valid point on the
[`FixedRankMatrices`](@ref)`{m,n,k,𝔽}` `M`, i.e. is an `m`-by`n` matrix of
rank `k`. For the [`SVDMPoint`](@ref) the internal representation also has to have the right
shape, i.e. `p.U` and `p.Vt` have to be unitary. The keyword arguments are passed to the
`rank` function that verifies the rank of `p`.
"""
function check_point(M::FixedRankMatrices{m,n,k}, p; kwargs...) where {m,n,k}
    r = rank(p; kwargs...)
    s = "The point $(p) does not lie on $(M), "
    if size(p) != (m, n)
        return DomainError(size(p), string(s, "since its size is wrong."))
    end
    if r > k
        return DomainError(r, string(s, "since its rank is too large ($(r))."))
    end
    return nothing
end
function check_point(M::FixedRankMatrices{m,n,k}, x::SVDMPoint; kwargs...) where {m,n,k}
    s = "The point $(x) does not lie on $(M), "
    if (size(x.U) != (m, k)) || (length(x.S) != k) || (size(x.Vt) != (k, n))
        return DomainError(
            [size(x.U)..., length(x.S), size(x.Vt)...],
            string(
                s,
                "since the dimensions do not fit (expected $(n)x$(m) rank $(k) got $(size(x.U,1))x$(size(x.Vt,2)) rank $(size(x.S)).",
            ),
        )
    end
    if !isapprox(x.U' * x.U, one(zeros(k, k)); kwargs...)
        return DomainError(
            norm(x.U' * x.U - one(zeros(k, k))),
            string(s, " since U is not orthonormal/unitary."),
        )
    end
    if !isapprox(x.Vt * x.Vt', one(zeros(k, k)); kwargs...)
        return DomainError(
            norm(x.Vt * x.Vt' - one(zeros(k, k))),
            string(s, " since V is not orthonormal/unitary."),
        )
    end
    return nothing
end

@doc raw"""
    check_vector(M:FixedRankMatrices{m,n,k}, p, X; kwargs...)

Check whether the tangent [`UMVTVector`](@ref) `X` is from the tangent space of the [`SVDMPoint`](@ref) `p` on the
[`FixedRankMatrices`](@ref) `M`, i.e. that `v.U` and `v.Vt` are (columnwise) orthogonal to `x.U` and `x.Vt`,
respectively, and its dimensions are consistent with `p` and `X.M`, i.e. correspond to `m`-by-`n` matrices of rank `k`.
"""
function check_vector(
    M::FixedRankMatrices{m,n,k},
    p::SVDMPoint,
    X::UMVTVector;
    kwargs...,
) where {m,n,k}
    if (size(X.U) != (m, k)) || (size(X.Vt) != (k, n)) || (size(X.M) != (k, k))
        return DomainError(
            cat(size(X.U), size(X.M), size(X.Vt), dims=1),
            "The tangent vector $(X) is not a tangent vector to $(p) on $(M), since matrix dimensions do not agree (expected $(m)x$(k), $(k)x$(k), $(k)x$(n)).",
        )
    end
    if !isapprox(X.U' * p.U, zeros(k, k); kwargs...)
        return DomainError(
            norm(X.U' * p.U - zeros(k, k)),
            "The tangent vector $(X) is not a tangent vector to $(p) on $(M) since v.U'x.U is not zero. ",
        )
    end
    if !isapprox(X.Vt * p.Vt', zeros(k, k); kwargs...)
        return DomainError(
            norm(X.Vt * p.Vt - zeros(k, k)),
            "The tangent vector $(X) is not a tangent vector to $(p) on $(M) since v.V'x.V is not zero.",
        )
    end
    return nothing
end

function Base.copyto!(p::SVDMPoint, q::SVDMPoint)
    copyto!(p.U, q.U)
    copyto!(p.S, q.S)
    copyto!(p.Vt, q.Vt)
    return p
end
function Base.copyto!(X::UMVTVector, Y::UMVTVector)
    copyto!(X.U, Y.U)
    copyto!(X.M, Y.M)
    copyto!(X.Vt, Y.Vt)
    return X
end

@doc raw"""
    embed(::FixedRankMatrices{m,n,k}, p::SVDMPoint)

Embed the point `p` from its `SVDMPoint` representation into the set of ``m×n`` matrices.
"""
function embed(::FixedRankMatrices{m,n,k}, p)

function embed!(::FixedRankMatrices, q, p)
    return mul!(q, p.U * Diagonal(p.S), p.Vt)
end

@doc raw"""
    embed(M::FixedRankMatrices, p, X)

Embed the tangent vector `X` at point `p` in `M` from
its [`UMVTVector`](@ref) representation  into the set of ``m×n`` matrices.
"""
embed(::FixedRankMatrices, p, X)

function embed!(::FixedRankMatrices, Y, p, X)
    tmp = p.U * X.M
    tmp .+= X.U
    mul!(Y, tmp, p.Vt)
    return mul!(Y, p.U, X.Vt, true, true)
end


@doc raw"""
    inner(M::FixedRankMatrices, p::SVDMPoint, X::UMVTVector, Y::UMVTVector)

Compute the inner product of `X` and `Y` in the tangent space of `p` on the [`FixedRankMatrices`](@ref) `M`,
which is inherited from the embedding, i.e. can be computed using `dot` on the elements (`U`, `Vt`, `M`) of `X` and `Y`.
"""
function inner(::FixedRankMatrices, x::SVDMPoint, v::UMVTVector, w::UMVTVector)
    return dot(v.U, w.U) + dot(v.M, w.M) + dot(v.Vt, w.Vt)
end

function Base.isapprox(::FixedRankMatrices, p::SVDMPoint, q::SVDMPoint; kwargs...)
    return isapprox(p.U * Diagonal(p.S) * p.Vt, q.U * Diagonal(q.S) * q.Vt; kwargs...)
end
function Base.isapprox(
    ::FixedRankMatrices,
    p::SVDMPoint,
    X::UMVTVector,
    Y::UMVTVector;
    kwargs...,
)
    return isapprox(
        p.U * X.M * p.Vt + X.U * p.Vt + p.U * X.Vt,
        p.U * Y.M * p.Vt + Y.U * p.Vt + p.U * Y.Vt;
        kwargs...,
    )
end


function number_eltype(p::SVDMPoint)
    return typeof(one(eltype(p.U)) + one(eltype(p.S)) + one(eltype(p.Vt)))
end
function number_eltype(X::UMVTVector)
    return typeof(one(eltype(X.U)) + one(eltype(X.M)) + one(eltype(X.Vt)))
end

@doc raw"""
    manifold_dimension(M::FixedRankMatrices{m,n,k,𝔽})

Return the manifold dimension for the `𝔽`-valued [`FixedRankMatrices`](@ref) `M`
of dimension `m`x`n` of rank `k`, namely

````math
\dim(\mathcal M) = k(m + n - k) \dim_ℝ 𝔽,
````

where $\dim_ℝ 𝔽$ is the [`real_dimension`](@ref) of `𝔽`.
"""
function manifold_dimension(::FixedRankMatrices{m,n,k,𝔽}) where {m,n,k,𝔽}
    return (m + n - k) * k * real_dimension(𝔽)
end

function Base.one(p::SVDMPoint)
    return SVDMPoint(
        one(zeros(size(p.U, 1), size(p.U, 1))),
        ones(length(p.S)),
        one(zeros(size(p.Vt, 2), size(p.Vt, 2))),
        length(p.S),
    )
end
function Base.one(X::UMVTVector)
    return UMVTVector(
        one(zeros(size(X.U, 1), size(X.U, 1))),
        one(zeros(size(X.M))),
        one(zeros(size(X.Vt, 2), size(X.Vt, 2))),
        size(X.M, 1),
    )
end

@doc raw"""
    project(M, p, A)
    project(M, p, X)

Project the matrix $A ∈ ℝ^{m,n}$ or a [`UMVTVector`](@ref) `X` from the embedding or
another tangent space onto the tangent space at $p$ on the [`FixedRankMatrices`](@ref) `M`,
further decomposing the result into $X=UMV$, i.e. a [`UMVTVector`](@ref).
"""
project(::FixedRankMatrices, ::Any, ::Any)

function project!(::FixedRankMatrices, Y::UMVTVector, p::SVDMPoint, A::AbstractMatrix)
    av = A * (p.Vt')
    uTav = p.U' * av
    aTu = A' * p.U
    Y.M .= uTav
    Y.U .= A * p.Vt' - p.U * uTav
    Y.Vt .= (aTu - p.Vt' * uTav')'
    return Y
end

@doc raw"""
    representation_size(M::FixedRankMatrices{m,n,k})

Return the element size of a point on the [`FixedRankMatrices`](@ref) `M`, i.e.
the size of matrices on this manifold $(m,n)$.
"""
@generated representation_size(::FixedRankMatrices{m,n}) where {m,n} = (m, n)

@doc raw"""
    retract(M, p, X, ::PolarRetraction)

Compute an SVD-based retraction on the [`FixedRankMatrices`](@ref) `M` by computing
````math
    q = U_kS_kV_k^\mathrm{H},
````
where $U_k S_k V_k^\mathrm{H}$ is the shortened singular value decomposition $USV=p+X$,
in the sense that $S_k$ is the diagonal matrix of size $k × k$ with the $k$ largest
singular values and $U$ and $V$ are shortened accordingly.
"""
retract(::FixedRankMatrices, ::Any, ::Any, ::PolarRetraction)

function retract!(
    ::FixedRankMatrices{m,n,k},
    q::SVDMPoint,
    p::SVDMPoint,
    X::UMVTVector,
    ::PolarRetraction,
) where {m,n,k}
    QU, RU = qr([p.U X.U])
    QV, RV = qr([p.Vt' X.Vt'])

    # Compute T = svd(RU * [diagm(p.S) + X.M I; I zeros(k, k)] * RV')
    @views begin
        RU11 = RU[:, 1:k]
        RU12 = RU[:, (k + 1):(2 * k)]
        RV11 = RV[:, 1:k]
        RV12 = RV[:, (k + 1):(2 * k)]
    end
    tmp = RU11 .* p.S' .+ RU12
    mul!(tmp, RU11, X.M, true, true)
    tmp2 = tmp * RV11'
    mul!(tmp2, RU11, RV12', true, true)
    T = svd(tmp2)

    mul!(q.U, QU, @view(T.U[:, 1:k]))
    q.S .= @view(T.S[1:k])
    copyto!(q.Vt, @view(T.Vt[1:k, :]) * QV')

    return q
end

function Base.show(io::IO, ::FixedRankMatrices{M,N,K,𝔽}) where {M,N,K,𝔽}
    return print(io, "FixedRankMatrices($(M), $(N), $(K), $(𝔽))")
end
function Base.show(io::IO, ::MIME"text/plain", p::SVDMPoint)
    pre = " "
    summary(io, p)
    println(io, "\nU factor:")
    su = sprint(show, "text/plain", p.U; context=io, sizehint=0)
    su = replace(su, '\n' => "\n$(pre)")
    println(io, pre, su)
    println(io, "singular values:")
    ss = sprint(show, "text/plain", p.S; context=io, sizehint=0)
    ss = replace(ss, '\n' => "\n$(pre)")
    println(io, pre, ss)
    println(io, "Vt factor:")
    sv = sprint(show, "text/plain", p.Vt; context=io, sizehint=0)
    sv = replace(sv, '\n' => "\n$(pre)")
    return print(io, pre, sv)
end
function Base.show(io::IO, ::MIME"text/plain", X::UMVTVector)
    pre = " "
    summary(io, X)
    println(io, "\nU factor:")
    su = sprint(show, "text/plain", X.U; context=io, sizehint=0)
    su = replace(su, '\n' => "\n$(pre)")
    println(io, pre, su)
    println(io, "M factor:")
    sm = sprint(show, "text/plain", X.M; context=io, sizehint=0)
    sm = replace(sm, '\n' => "\n$(pre)")
    println(io, pre, sm)
    println(io, "Vt factor:")
    sv = sprint(show, "text/plain", X.Vt; context=io, sizehint=0)
    sv = replace(sv, '\n' => "\n$(pre)")
    return print(io, pre, sv)
end

@doc raw"""
    zero_vector(M::FixedRankMatrices, p::SVDMPoint)

Return a [`UMVTVector`](@ref) representing the zero tangent vector in the tangent space of
`p` on the [`FixedRankMatrices`](@ref) `M`, for example all three elements of the resulting
structure are zero matrices.
"""
function zero_vector(::FixedRankMatrices{m,n,k}, p::SVDMPoint) where {m,n,k}
    v = UMVTVector(
        zeros(eltype(p.U), m, k),
        zeros(eltype(p.S), k, k),
        zeros(eltype(p.Vt), k, n),
    )
    return v
end

function zero_vector!(::FixedRankMatrices{m,n,k}, X::UMVTVector, p::SVDMPoint) where {m,n,k}
    X.U .= zeros(eltype(X.U), m, k)
    X.M .= zeros(eltype(X.M), k, k)
    X.Vt .= zeros(eltype(X.Vt), k, n)
    return X
end<|MERGE_RESOLUTION|>--- conflicted
+++ resolved
@@ -42,11 +42,7 @@
     > doi: [10.1137/110845768](https://doi.org/10.1137/110845768),
     > arXiv: [1209.3834](https://arxiv.org/abs/1209.3834).
 """
-<<<<<<< HEAD
 struct FixedRankMatrices{M,N,K,𝔽} <: AbstractEmbeddedManifold{𝔽,DefaultEmbeddingType} end
-=======
-struct FixedRankMatrices{M,N,K,𝔽} <: AbstractManifold{𝔽} end
->>>>>>> 991569f5
 function FixedRankMatrices(m::Int, n::Int, k::Int, field::AbstractNumbers=ℝ)
     return FixedRankMatrices{m,n,k,field}()
 end
@@ -114,7 +110,6 @@
 Base.:+(v::UMVTVector) = UMVTVector(v.U, v.M, v.Vt)
 Base.:(==)(v::UMVTVector, w::UMVTVector) = (v.U == w.U) && (v.M == w.M) && (v.Vt == w.Vt)
 
-<<<<<<< HEAD
 allocate(p::SVDMPoint) = SVDMPoint(allocate(p.U), allocate(p.S), allocate(p.Vt))
 function allocate(p::SVDMPoint, ::Type{T}) where {T}
     return SVDMPoint(allocate(p.U, T), allocate(p.S, T), allocate(p.Vt, T))
@@ -129,7 +124,6 @@
     return similar(typeof(v[1].U),m,n)
 end
 
-=======
 Base.copy(v::UMVTVector) = UMVTVector(copy(v.U), copy(v.M), copy(v.Vt))
 
 # Tuple-like broadcasting of UMVTVector
@@ -185,9 +179,6 @@
     return dest
 end
 
-####
-
->>>>>>> 991569f5
 @doc raw"""
     check_point(M::FixedRankMatrices{m,n,k}, p; kwargs...)
 
