@doc raw"""
    Sphere{N} <: Manifold

The unit sphere manifold $𝕊^n$ represented by $n+1$-Tuples, i.e. in by
vectors in $ℝ^{n+1}$ of unit length

# Constructor

    Sphere(n)

Generate $𝕊^{n} ⊂ ℝ^{n+1}$.
"""
struct Sphere{N} <: Manifold end

Sphere(n::Int) = Sphere{n}()

function get_basis(M::Sphere{N}, p, B::DiagonalizingOrthonormalBasis) where {N}
    A = zeros(N + 1, N + 1)
    A[1, :] = transpose(p)
    A[2, :] = transpose(B.frame_direction)
    V = nullspace(A)
    κ = ones(N)
    if !iszero(B.frame_direction)
        # if we have a nonzero direction for the geodesic, add it and it gets curvature zero from the tensor
        V = cat(B.frame_direction / norm(M, p, B.frame_direction), V; dims = 2)
        κ[1] = 0 # no curvature along the geodesic direction, if x!=y
    end
    vecs = [V[:, i] for i = 1:N]
    return PrecomputedDiagonalizingOrthonormalBasis(vecs, κ)
end

"""
    check_manifold_point(M, p; kwargs...)

Check whether `p` is a valid point on the [`Sphere`](@ref) `M`, i.e. is a vector
of length [`manifold_dimension`](@ref)`(M)+1` (approximately) of unit length.
The tolerance for the last test can be set using the `kwargs...`.
"""
function check_manifold_point(M::Sphere{N}, p; kwargs...) where {N}
    if size(p) != representation_size(M)
        return DomainError(
            size(p),
            "The point $(p) does not lie on $M, since its size is not $(N+1).",
        )
    end
    if !isapprox(norm(p), 1.0; kwargs...)
        return DomainError(
            norm(p),
            "The point $(p) does not lie on the sphere $(M) since its norm is not 1.",
        )
    end
    return nothing
end

"""
    check_tangent_vector(M, p, X; kwargs... )

Check whether `X` is a tangent vector to `p` on the [`Sphere`](@ref) `M`, i.e.
after [`check_manifold_point`](@ref)`(M,p)`, `X` has to be of same dimension as `p`
and orthogonal to `p`.
The tolerance for the last test can be set using the `kwargs...`.
"""
function check_tangent_vector(M::Sphere{N}, p, X; kwargs...) where {N}
    perr = check_manifold_point(M, p)
    perr === nothing || return perr
    if size(X) != representation_size(M)
        return DomainError(
            size(X),
            "The vector $(X) is not a tangent to a point on $M since its size does not match $(N+1).",
        )
    end
    if !isapprox(abs(dot(p, X)), 0.0; kwargs...)
        return DomainError(
            abs(dot(p, X)),
            "The vector $(X) is not a tangent vector to $(p) on $(M), since it is not orthogonal in the embedding.",
        )
    end
    return nothing
end

@doc raw"""
    distance(M::Sphere, p, q)

Compute the geodesic distance betweeen `p` and `q` on the [`Sphere`](@ref) `M`.
The formula is given by the (shorter) great arc length on the (or a) great circle
both `p` and `q` lie on.

````math
d_{𝕊^n}(p,q) = \arccos(⟨p,q⟩).
````
"""
distance(::Sphere, x, y) = acos(clamp(dot(x, y), -1, 1))

@doc raw"""
    exp(M::Sphere, p, X)

<<<<<<< HEAD
Compute the exponential map from `p` into the tangent direction `X` on the [`Sphere`](@ref)
`M` by following the great arc emanating from `p` in direction `X`.
=======
Compute the exponential map from `p` in the tangent direction `X` on the [`Sphere`](@ref)
`M` by following the great arc eminating from `p` in direction `X`.
>>>>>>> b06cad5f

````math
\exp_p X = \cos(\lVert X \rVert_p)p + \sin(\lVert X \rVert_p)\frac{X}{\lVert X \rVert_p},
````
where $\lVert X \rVert_p$ is the [`norm`](@ref norm(::Sphere,p,X)) on the
[`Sphere`](@ref) `M`.
"""
exp(::Sphere, ::Any...)

function exp!(M::Sphere, q, p, X)
    θ = norm(M, p, X)
    q .= cos(θ) .* p .+ usinc(θ) .* X
    return q
end

flat!(M::Sphere, ξ::CoTFVector, p, X::TFVector) = copyto!(ξ, X)

@doc raw"""
    injectivity_radius(M::Sphere[, p])

Return the injectivity radius for the [`Sphere`](@ref) `M`, which is globally $π$.

    injectivity_radius(M::Sphere, x, ::ProjectionRetraction)

Return the injectivity radius for the [`ProjectionRetraction`](@ref) on the
[`Sphere`](@ref), which is globally $\frac{π}{2}$.
"""
injectivity_radius(::Sphere, ::Any...) = π
injectivity_radius(::Sphere, ::Any, ::ProjectionRetraction) = π / 2

@doc raw"""
    inner(M::Sphere, p, X, Y)

Compute the inner product of the two tangent vectors `X`, `Y` from the tangent
space at `p` on the [`Sphere`](@ref) `M` using the restriction of the
metric from the embedding, i.e. $ g_p(X,Y) = X^\mathrm{T}Y$.
"""
@inline inner(S::Sphere, p, X, Y) = dot(X, Y)

function get_vector(M::Sphere{N}, p, X, B::ArbitraryOrthonormalBasis) where {N}
    p[1] ≈ 1 && return vcat(0, X)
    xp1 = p .+ ntuple(i -> ifelse(i == 1, 1, 0), N + 1)
    X0 = vcat(0, X)
    return 2 * xp1 * dot(xp1, X0) / dot(xp1, xp1) - X0
end

@doc raw"""
    inverse_retract(M::Sphere, p, q, ::ProjectionInverseRetraction)

Compute the inverse of the projection based retraction on the [`Sphere`](@ref),
i.e. rearranging $p+X = q\lVert p+X\rVert_2$ yields
since $⟨p,X⟩ = 0$ and when $d_{𝕊^2}(p,q) \leq \frac{π}{2}$ that

````math
\operatorname{retr}_p^{-1}(q) = \frac{q}{⟨p, q⟩} - p.
````
"""
inverse_retract(::Sphere, ::Any, ::Any, ::ProjectionInverseRetraction)

function inverse_retract!(::Sphere, X, p, q, ::ProjectionInverseRetraction)
    return (X .= q ./ dot(p, q) .- p)
end

@doc raw"""
    log(M::Sphere, p, q)

Compute the logarithmic map on the [`Sphere`](@ref) `M`, i.e. the tangent vector,
whose geodesic starting from `p` reaches `q` after time 1.
The formula reads for $x ≠ -y$

````math
\log_p q = d_{𝕊^n}(p,q) \frac{q-⟨p,q⟩ p}{\lVert q-⟨p,q⟩ p \rVert_2},
````

and a deterministic choice from the set of tangent vectors is returned if $x=-y$, i.e. for
opposite points.
"""
log(::Sphere, ::Any...)

function log!(S::Sphere, X, p, q)
    cosθ = dot(p, q)
    if cosθ ≈ -1 # appr. opposing points, return deterministic choice from set-valued log
        fill!(X, 0)
        if p[1] ≈ 1
            X[2] = 1
        else
            X[1] = 1
        end
        copyto!(X, X .- dot(p, X) .* p)
        X .*= π / norm(X)
    else
        cosθ = cosθ > 1 ? one(cosθ) : cosθ
        θ = acos(cosθ)
        X .= (q .- cosθ .* p) ./ usinc(θ)
    end
    return project_tangent!(S, X, p, X)
end

@doc raw"""
    manifold_dimension(M::Sphere)

Return the dimension of the [`Sphere`](@ref)`(n) `M`, i.e. $𝕊^n$, which is $\dim(𝕊^n) = n$.
"""
manifold_dimension(S::Sphere{N}) where {N} = N

"""
    mean(
        S::Sphere,
        x::AbstractVector,
        [w::AbstractWeights,]
        method = GeodesicInterpolationWithinRadius(π/2);
        kwargs...,
    )

Compute the Riemannian [`mean`](@ref mean(M::Manifold, args...)) of `x` using
[`GeodesicInterpolationWithinRadius`](@ref).
"""
mean(::Sphere, ::Any...)

function mean!(S::Sphere, p, x::AbstractVector, w::AbstractVector; kwargs...)
    return mean!(S, p, x, w, GeodesicInterpolationWithinRadius(π / 2); kwargs...)
end

@doc raw"""
    norm(M::Sphere, p, X)

Compute the length of the tangent vector `v` from the tangent space at `p` on the
[`Sphere`](@ref) `M`, which is the norm in the embedding, i.e.
````math
\lVert X \rVert_p = \lVert X \rVert_2.
````
"""
norm(M::Sphere, p, X) = norm(X)

"""
    normal_tvector_distribution(S::Sphere, p, σ)

Normal distribution in ambient space with standard deviation `σ`
projected to tangent space at `p`.
"""
function normal_tvector_distribution(S::Sphere, p, σ)
    d = Distributions.MvNormal(zero(p), σ)
    return ProjectedFVectorDistribution(TangentBundleFibers(S), p, d, project_vector!, p)
end

@doc raw"""
    project_point(M::Sphere, p)

Project the point `p` from the embedding onto the [`Sphere`](@ref) `M`.

````math
\operatorname{proj}_{𝕊^n}(p) = \frac{p}{\lVert p \rVert_2}.
````
"""
project_point(::Sphere, ::Any...)

project_point!(S::Sphere, p) = (p ./= norm(p))

@doc raw"""
    project_tangent(M::Sphere, p, X)

Project the point `X` onto the tangent space at `p` on the [`Sphere`](@ref) `M`.

````math
\operatorname{proj}_{p}(X) = X - ⟨p, X⟩p
````
"""
project_tangent(::Sphere, ::Any...)

project_tangent!(S::Sphere, Y, p, X) = (Y .= X .- dot(p, X) .* p)

@doc raw"""
    get_coordinates(M::Sphere, p, X, B::ArbitraryOrthonormalBasis)

Represent the tangent vector `X` at point `p` from the [`Sphere`](@ref) `M` in
an orthonormal basis by rotating the vector `X` using the rotation matrix
$2\frac{q q^\mathrm{T}}{q^\mathrm{T} q} - I$ where $q = p + (1, 0, …, 0)$.
"""
function get_coordinates(M::Sphere{N}, p, X, B::ArbitraryOrthonormalBasis) where {N}
    if isapprox(p[1], 1)
        return X[2:end]
    else
        xp1 = p .+ ntuple(i -> ifelse(i == 1, 1, 0), N + 1)
        return (2*xp1*dot(xp1, X)/dot(xp1, xp1)-X)[2:end]
    end
end

@doc raw"""
    representation_size(M::Sphere)

Return the size points on the [`Sphere`](@ref) `M` are represented as, i.e.
for the `n`-dimensional [`Sphere`](@ref) it is vectors of size `(n+1,)`.
"""
@generated representation_size(::Sphere{N}) where {N} = (N + 1,)

@doc raw"""
    retract(M::Sphere, p, X, ::ProjectionRetraction)

Compute the retraction that is based on projection, i.e.

````math
\operatorname{retr}_p(X) = \frac{p+X}{\lVert p+X \rVert_2}
````
"""
retract(::Sphere, ::Any, ::Any, ::ProjectionRetraction)

function retract!(M::Sphere, q, p, X, ::ProjectionRetraction)
    q .= p .+ X
    return project_point!(M, q)
end

sharp!(M::Sphere, X::TFVector, p, ξ::CoTFVector) = copyto!(X, ξ)

show(io::IO, ::Sphere{N}) where {N} = print(io, "Sphere($(N))")

"""
    uniform_distribution(M::Sphere, p)

Uniform distribution on given [`Sphere`](@ref) `M`. Generated points will be of
similar type as `p`.
"""
function uniform_distribution(M::Sphere, p)
    d = Distributions.MvNormal(zero(p), 1.0)
    return ProjectedPointDistribution(M, d, project_point!, p)
end

@doc raw"""
    vector_transport_to(M::Sphere, p, X, q, ::ParallelTransport)

Compute the [`ParallelTransport`](@ref) on the [`Sphere`](@ref) `M`, which is given by

````math
\mathcal P_{q←p}(X) = X - \frac{⟨\log_p q,X⟩_p}{d^2_{𝕊^n}(p,q)}
\bigl(\log_p q + \log_qp \bigr).
````
"""
vector_transport_to(::Sphere, ::Any, ::Any, ::Any, ::ParallelTransport)

function vector_transport_to!(M::Sphere, Y, p, X, q, ::ParallelTransport)
    v_xy = log(M, p, q)
    vl = norm(M, p, v_xy)
    copyto!(Y, X)
    if vl > 0
        factor = 2 * dot(X, q) / (norm(p + q)^2)
        Y .-= factor .* (p .+ q)
    end
    return Y
end

@doc raw"""
    zero_tangent_vector(M::Sphere, p)

Return the zero tangent vector from the tangent space at `p` on the [`Sphere`](@ref) `M`,
which is the zero vector in the embedding.
"""
zero_tangent_vector(::Sphere, ::Any...)

zero_tangent_vector!(::Sphere, X, p) = fill!(X, 0)<|MERGE_RESOLUTION|>--- conflicted
+++ resolved
@@ -94,13 +94,8 @@
 @doc raw"""
     exp(M::Sphere, p, X)
 
-<<<<<<< HEAD
-Compute the exponential map from `p` into the tangent direction `X` on the [`Sphere`](@ref)
-`M` by following the great arc emanating from `p` in direction `X`.
-=======
 Compute the exponential map from `p` in the tangent direction `X` on the [`Sphere`](@ref)
 `M` by following the great arc eminating from `p` in direction `X`.
->>>>>>> b06cad5f
 
 ````math
 \exp_p X = \cos(\lVert X \rVert_p)p + \sin(\lVert X \rVert_p)\frac{X}{\lVert X \rVert_p},
