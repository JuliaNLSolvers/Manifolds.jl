--- conflicted
+++ resolved
@@ -87,9 +87,6 @@
 end
 
 """
-<<<<<<< HEAD
-    check_manifold_point(M::AbstractProductManifold, x; kwargs...)
-=======
     PrecomputedPowerOrthonormalBasis(bases::AbstractArray{AbstractPrecomputedOrthonormalBasis}, F::AbstractNumbers = ℝ)
 
 A precomputed orthonormal basis of a tangent space of a power manifold.
@@ -109,8 +106,7 @@
 end
 
 """
-    check_manifold_point(M::ProductManifold, x; kwargs...)
->>>>>>> 02e351d1
+    check_manifold_point(M::AbstractProductManifold, x; kwargs...)
 
 Check whether `x` is a valid point on an [`AbstractPowerManifold`](@ref) `M`, i.e.
 each element of `x` has to be a valid point on the base manifold.
