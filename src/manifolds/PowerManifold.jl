"""
    AbstractPowerRepresentation

An abstract representation type of points and tangent vectors on a power manifold.
"""
abstract type AbstractPowerRepresentation end


"""
    MultidimentionalArrayPowerRepresentation

Representation of points and tangent vectors on a power manifold using multidimensional
arrays where first dimensions are equal to [`representation_size`](@ref) of the
wrapped manifold and the following ones are equal to the number of elements in each
direction.

[`Torus`](@ref) uses this representation.
"""
struct MultidimentionalArrayPowerRepresentation <: AbstractPowerRepresentation end

"""
    NestedPowerRepresentation

Representation of points and tangent vectors on a power manifold using arrays
of size equal to `TSize` of a [`PowerManifold`](@ref).
Each element of such array stores a single point or tangent vector.

[`GraphManifold`](@ref) uses this representation.
"""
struct NestedPowerRepresentation <: AbstractPowerRepresentation end

@doc doc"""
    AbstractPowerManifold{M,TPR} <: Manifold

An abstract [`Manifold`](@ref) to represent manifolds that are build as powers
of another [`Manifold`](@ref) `M` with representation type `TPR`, a subtype of
[`AbstractPowerRepresentation`](@ref).
"""
abstract type AbstractPowerManifold{M<:Manifold,TPR<:AbstractPowerRepresentation} <: Manifold end

@doc doc"""
    PowerManifold{TM<:Manifold, TSize<:Tuple, TPR<:AbstractPowerRepresentation} <: AbstractPowerManifold{TM}

The power manifold $\mathcal M^{n_1 \times n_2 \times \dots \times n_d}$ with power geometry
 `TSize` statically defines the number of elements along each axis.

For example, a manifold-valued time series would be represented by a power manifold with
$d$ equal to 1 and $n_1$ equal to the number of samples. A manifold-valued image
(for example in diffusion tensor imaging) would be represented by a two-axis power
manifold ($d=2$) with $n_1$ and $n_2$ equal to width and height of the image.

While the size of the manifold is static, points on the power manifold
would not be represented by statically-sized arrays. Operations on small
power manifolds might be faster if they are represented as [`ProductManifold`](@ref).

# Constructor

    PowerManifold(M, N_1, N_2, ..., N_n)
    PowerManifold(M, NestedPowerRepresentation(), N_1, N_2, ..., N_n)

Generate the power manifold $M^{N_1 \times N_2 \times \dots \times N_n}$.
By default, the [`MultidimentionalArrayPowerRepresentation`](@ref) of points
and tangent vectors is used, although a different one, for example
[`NestedPowerRepresentation`](@ref), can be given as the second argument to the
constructor.
"""
struct PowerManifold{
    TM<:Manifold,
    TSize,
    TPR<:AbstractPowerRepresentation
} <: AbstractPowerManifold{TM,TPR}
    manifold::TM
end
PowerManifold(M::Manifold, size::Int...) = PowerManifold{typeof(M), Tuple{size...}, MultidimentionalArrayPowerRepresentation}(M)
function PowerManifold(M::Manifold, ::TPR, size::Int...) where TPR<:AbstractPowerRepresentation
    PowerManifold{typeof(M), Tuple{size...}, TPR}(M)
end

^(M::Manifold, n) = PowerManifold(M, n...)

@doc doc"""
    PowerMetric <: Metric

Represent the [`Metric`](@ref) on an [`AbstractPowerManifold`](@ref), i.e. the inner
product on the tangent space is the sum of the inner product of each elements
tangent space of the power manifold.
"""
struct PowerMetric <: Metric end

"""
    PowerRetraction(retraction::AbstractRetractionMethod)

Power retraction based on `retraction`. Works on [`AbstractPowerManifold`](@ref)s.
"""
struct PowerRetraction{TR<:AbstractRetractionMethod} <: AbstractRetractionMethod
    retraction::TR
end

"""
    InversePowerRetraction(inverse_retractions::AbstractInverseRetractionMethod...)

Power inverse retraction of `inverse_retractions`. Works on [`AbstractPowerManifold`](@ref)s.
"""
struct InversePowerRetraction{TR<:AbstractInverseRetractionMethod} <:
       AbstractInverseRetractionMethod
    inverse_retraction::TR
end

"""
    PowerPointDistribution(M::AbstractPowerManifold, distribution)

Power distribution on manifold `M`, based on `distribution`.
"""
struct PowerPointDistribution{TM<:AbstractPowerManifold,TD<:MPointDistribution,TX} <:
       MPointDistribution{TM}
    manifold::TM
    distribution::TD
    x::TX
end

"""
    PowerFVectorDistribution([type::VectorBundleFibers], [x], distr)

Generates a random vector at point `x` from vector space (a fiber of a tangent
bundle) of type `type` using the power distribution of `distr`.

Vector space type and `x` can be automatically inferred from distribution `distr`.
"""
struct PowerFVectorDistribution{
    TSpace<:VectorBundleFibers{<:VectorSpaceType,<:AbstractPowerManifold},
    TD<:FVectorDistribution,
    TX,
} <: FVectorDistribution{TSpace,TX}
    type::TSpace
    x::TX
    distribution::TD
end

"""
    PrecomputedPowerOrthonormalBasis(
        bases::AbstractArray{AbstractPrecomputedOrthonormalBasis},
        F::AbstractNumbers = ℝ,
    )

A precomputed orthonormal basis of a tangent space of a power manifold.
The array `bases` stores bases corresponding to particular parts of the manifold.

The type parameter `F` denotes the [`AbstractNumbers`](@ref) that will be used as scalars.
"""
struct PrecomputedPowerOrthonormalBasis{
    TB<:AbstractArray{<:AbstractPrecomputedOrthonormalBasis},
    F,
} <: AbstractPrecomputedOrthonormalBasis{F}
    bases::TB
end

function PrecomputedPowerOrthonormalBasis(
    bases::AbstractArray{<:AbstractPrecomputedOrthonormalBasis},
    F::AbstractNumbers = ℝ,
) where {N}
    return PrecomputedPowerOrthonormalBasis{typeof(bases),F}(bases)
end

const PowerManifoldMultidimensional = AbstractPowerManifold{<:Manifold, MultidimentionalArrayPowerRepresentation} where TSize
const PowerManifoldNested = AbstractPowerManifold{<:Manifold, NestedPowerRepresentation} where TSize

function basis(M::AbstractPowerManifold, x, B::AbstractBasis)
    rep_size = representation_size(M.manifold)
    vs = [basis(M.manifold, _read(M, rep_size, x, i), B)
        for i in get_iterator(M)]
    return PrecomputedPowerOrthonormalBasis(vs)
end

function basis(M::AbstractPowerManifold, x, B::ArbitraryOrthonormalBasis)
    return invoke(basis, Tuple{PowerManifold, Any, AbstractBasis}, M, x, B)
end

function basis(M::AbstractPowerManifold, x, B::DiagonalizingOrthonormalBasis)
    return invoke(basis, Tuple{PowerManifold, Any, AbstractBasis}, M, x, B)
end

"""
    check_manifold_point(M::AbstractProductManifold, x; kwargs...)

Check whether `x` is a valid point on an [`AbstractPowerManifold`](@ref) `M`, i.e.
each element of `x` has to be a valid point on the base manifold.

The tolerance for the last test can be set using the `kwargs...`.
"""
function check_manifold_point(M::AbstractPowerManifold, x; kwargs...)
    rep_size = representation_size(M.manifold)
    for i in get_iterator(M)
        imp = check_manifold_point(M.manifold, _read(M, rep_size, x, i); kwargs...)
        imp === nothing || return imp
    end
    return nothing
end

"""
    check_tangent_vector(M::AbstractPowerManifold, x, v; kwargs... )

Check whether `v` is a tangent vector to `x` an the [`AbstractPowerManifold`](@ref)
`M`, i.e. atfer [`check_manifold_point`](@ref)`(M, x)`, and all projections to
base manifolds must be respective tangent vectors.

The tolerance for the last test can be set using the `kwargs...`.
"""
function check_tangent_vector(M::AbstractPowerManifold, x, v; kwargs...)
    mpe = check_manifold_point(M, x)
    mpe === nothing || return mpe
    rep_size = representation_size(M.manifold)
    for i in get_iterator(M)
        imp = check_tangent_vector(
            M.manifold,
            _read(M, rep_size, x, i),
            _read(M, rep_size, v, i);
            kwargs...,
        )
        imp === nothing || return imp
    end
    return nothing
end

function det_local_metric(
    M::MetricManifold{<:AbstractPowerManifold,PowerMetric},
    x::AbstractArray,
)
    result = one(number_eltype(x))
    rep_size = representation_size(M.manifold)
    for i in get_iterator(M)
        result *= det_local_metric(M.manifold, _read(M, rep_size, x, i))
    end
    return result
end

@doc doc"""
    distance(M::AbstractPowerManifold, x, y)

Compute the distance between `x` and `y` on an [`AbstractPowerManifold`](@ref),
i.e. from the element wise distances the Forbenius norm is computed.
"""
function distance(M::AbstractPowerManifold, x, y)
    sum_squares = zero(number_eltype(x))
    rep_size = representation_size(M.manifold)
    for i in get_iterator(M)
        sum_squares += distance(
            M.manifold,
            _read(M, rep_size, x, i),
            _read(M, rep_size, y, i),
        )^2
    end
    return sqrt(sum_squares)
end

@doc doc"""
    exp(M::AbstractPowerManifold, x, v)

Compute the exponential map from `x` in direction `v` on the [`AbstractPowerManifold`](@ref) `M`,
which can be computed using the base manifolds exponential map elementwise.
"""
exp(::AbstractPowerManifold, ::Any...)

function exp!(M::AbstractPowerManifold, y, x, v)
    rep_size = representation_size(M.manifold)
    for i in get_iterator(M)
        exp!(
            M.manifold,
            _write(M, rep_size, y, i),
            _read(M, rep_size, x, i),
            _read(M, rep_size, v, i),
        )
    end
    return y
end

@doc doc"""
    flat(M::AbstractPowerManifold, x, w::FVector{TangentSpaceType})

use the musical isomorphism to transform the tangent vector `w` from the tangent space at
`x` on an [`AbstractPowerManifold`](@ref) `M` to a cotangent vector.
This can be done elementwise, so r every entry of `w` (and `x`) sparately
"""
flat(::AbstractPowerManifold, ::Any...)

function flat!(M::AbstractPowerManifold, v::CoTFVector, x, w::TFVector)
    rep_size = representation_size(M.manifold)
    for i in get_iterator(M)
        flat!(
            M.manifold,
            FVector(CotangentSpace, _write(M, rep_size, v.data, i)),
            _read(M, rep_size, x, i),
            FVector(TangentSpace, _read(M, rep_size, w.data, i)),
        )
    end
    return v
end

function get_basis(M::AbstractPowerManifold, x, B::AbstractBasis)
    rep_size = representation_size(M.manifold)
    vs = [get_basis(M.manifold, _read(M, rep_size, x, i), B) for i in get_iterator(M)]
    return PrecomputedPowerOrthonormalBasis(vs)
end
function get_basis(M::AbstractPowerManifold, x, B::ArbitraryOrthonormalBasis)
    return invoke(get_basis, Tuple{PowerManifold,Any,AbstractBasis}, M, x, B)
end
function get_basis(M::AbstractPowerManifold, x, B::DiagonalizingOrthonormalBasis)
    return invoke(get_basis, Tuple{PowerManifold,Any,AbstractBasis}, M, x, B)
end

function get_coordinates(M::AbstractPowerManifold, x, v, B::ArbitraryOrthonormalBasis)
    rep_size = representation_size(M.manifold)
    vs = [
        get_coordinates(M.manifold, _read(M, rep_size, x, i), _read(M, rep_size, v, i), B)
        for i in get_iterator(M)
    ]
    return reduce(vcat, reshape(vs, length(vs)))
end
function get_coordinates(M::AbstractPowerManifold, x, v, B::PrecomputedPowerOrthonormalBasis)
    rep_size = representation_size(M.manifold)
    vs = [
        get_coordinates(
            M.manifold,
            _read(M, rep_size, x, i),
            _read(M, rep_size, v, i),
            B.bases[i...],
        )
        for i in get_iterator(M)
    ]
    return reduce(vcat, reshape(vs, length(vs)))
end

get_iterator(M::PowerManifold{<:Manifold,Tuple{N}}) where {N} = 1:N
@generated function get_iterator(M::PowerManifold{<:Manifold,SizeTuple}) where {SizeTuple}
    size_tuple = size_to_tuple(SizeTuple)
    return Base.product(map(Base.OneTo, size_tuple)...)
end

function get_vector(M::PowerManifold, x, v, B::PrecomputedPowerOrthonormalBasis)
    dim = manifold_dimension(M.manifold)

    rep_size = representation_size(M.manifold)
    v_out = allocate(x)
    v_iter = 1
    for i in get_iterator(M)
        copyto!(
            _write(M, rep_size, v_out, i),
            get_vector(
                M.manifold,
                _read(M, rep_size, x, i),
                v[v_iter:v_iter+dim-1],
                B.bases[i...],
            ),
        )
        v_iter += dim
    end
    return v_out
end
function get_vector(M::AbstractPowerManifold, x, v, B::ArbitraryOrthonormalBasis)
    dim = manifold_dimension(M.manifold)

    rep_size = representation_size(M.manifold)
    v_out = allocate(x)
    v_iter = 1
    for i in get_iterator(M)
        copyto!(
            _write(M, rep_size, v_out, i),
            get_vector(M.manifold, _read(M, rep_size, x, i), v[v_iter:v_iter+dim-1], B),
        )
        v_iter += dim
    end
    return v_out
end

@doc doc"""
    injectivity_radius(M::AbstractPowerManifold[, x])

the injectivity radius on an [`AbstractPowerManifold`](@ref) is for the global case
equal to the one of its base manifold. For a given point `x` it's equal to the
minimum of all radii in the array entries.
"""
function injectivity_radius(M::AbstractPowerManifold, x)
    radius = 0.0
    initialized = false
    rep_size = representation_size(M.manifold)
    for i in get_iterator(M)
        cur_rad = injectivity_radius(M.manifold, _read(M, rep_size, x, i))
        if initialized
            radius = min(cur_rad, radius)
        else
            radius = cur_rad
            initialized = true
        end
    end
    return radius
end
injectivity_radius(M::AbstractPowerManifold) = injectivity_radius(M.manifold)

@doc doc"""
    inverse_retract(M::AbstractPowerManifold, x, y, m::InversePowerRetraction)

Compute the inverse retraction from `x` with respect to `y` on an [`AbstractPowerManifold`](@ref) `M`
using an [`InversePowerRetraction`](@ref), which by default encapsulates a inverse retraction
of the base manifold. Then this method is performed elementwise, so the encapsulated inverse
retraction method has to be one that is available on the base [`Manifold`](@ref).
"""
inverse_retract(::AbstractPowerManifold, ::Any...)

function inverse_retract!(M::AbstractPowerManifold, v, x, y, method::InversePowerRetraction)
    rep_size = representation_size(M.manifold)
    for i in get_iterator(M)
        inverse_retract!(
            M.manifold,
            _write(M, rep_size, v, i),
            _read(M, rep_size, x, i),
            _read(M, rep_size, y, i),
            method.inverse_retraction,
        )
    end
    return v
end

@doc doc"""
    inner(M::AbstractPowerManifold, x, v, w)

Compute the inner product of `v` and `w` from the tangent space at `x` on an
[`AbstractPowerManifold`](@ref) `M`, i.e. for each arrays entry the tangent
vector entries from `v` and `w` are in the tangent space of the corresponding
element from `x`.
The inner product is then the sum of the elementwise inner products.
"""
function inner(M::AbstractPowerManifold, x, v, w)
    result = zero(number_eltype(v))
    rep_size = representation_size(M.manifold)
    for i in get_iterator(M)
        result += inner(
            M.manifold,
            _read(M, rep_size, x, i),
            _read(M, rep_size, v, i),
            _read(M, rep_size, w, i),
        )
    end
    return result
end

is_default_metric(::AbstractPowerManifold, ::PowerMetric) = Val(true)

function isapprox(M::AbstractPowerManifold, x, y; kwargs...)
    result = true
    rep_size = representation_size(M.manifold)
    for i in get_iterator(M)
        result &= isapprox(
            M.manifold,
            _read(M, rep_size, x, i),
            _read(M, rep_size, y, i);
            kwargs...,
        )
    end
    return result
end
function isapprox(M::AbstractPowerManifold, x, v, w; kwargs...)
    result = true
    rep_size = representation_size(M.manifold)
    for i in get_iterator(M)
        result &= isapprox(
            M.manifold,
            _read(M, rep_size, x, i),
            _read(M, rep_size, v, i),
            _read(M, rep_size, w, i);
            kwargs...,
        )
    end
    return result
end

@doc doc"""
    log(M::AbstractPowerManifold, x, y)

Compute the logarithmic map from `x` to `y` on the [`AbstractPowerManifold`](@ref) `M`,
which can be computed using the base manifolds logarithmic map elementwise.
"""
log(::AbstractPowerManifold, ::Any...)

function log!(M::AbstractPowerManifold, v, x, y)
    rep_size = representation_size(M.manifold)
    for i in get_iterator(M)
        log!(
            M.manifold,
            _write(M, rep_size, v, i),
            _read(M, rep_size, x, i),
            _read(M, rep_size, y, i),
        )
    end
    return v
end


@doc doc"""
    manifold_dimension(M::PowerManifold)

Returns the manifold-dimension of an [`PowerManifold`](@ref) `M`
$=\mathcal N = (\mathcal M)^{n_1,\ldots,n_d}, i.e. with $n=(n_1,\ldots,n_d)$ the array
size of the power manifold and $d_{\mathcal M}$ the dimension of the base manifold
$\mathcal M$, the manifold is of dimension

````math
d_{\mathcal N} = d_{\mathcal M}\prod_{i=1}^d n_i = n_1n_2\cdot\ldots\cdot n_d d_{\mathcal M}.
````
"""
function manifold_dimension(M::PowerManifold{<:Manifold,TSize}) where {TSize}
    return manifold_dimension(M.manifold) * prod(size_to_tuple(TSize))
end

@doc doc"""
    norm(M::AbstractPowerManifold, x, v)

Compute the norm of `v` from the tangent space of `x` on an
[`AbstractPowerManifold`](@ref) `M`, i.e. from the element wise norms the
Frobenius norm is computed.
"""
function norm(M::AbstractPowerManifold, x, v)
    sum_squares = zero(number_eltype(v))
    rep_size = representation_size(M.manifold)
    for i in get_iterator(M)
        sum_squares += norm(
            M.manifold,
            _read(M, rep_size, x, i),
            _read(M, rep_size, v, i)
        )^2
    end
    return sqrt(sum_squares)
end

function rand(rng::AbstractRNG, d::PowerFVectorDistribution)
    fv = zero_vector(d.type, d.x)
    _rand!(rng, d, fv)
    return fv
end
function rand(rng::AbstractRNG, d::PowerPointDistribution)
    x = allocate_result(d.manifold, rand, d.x)
    _rand!(rng, d, x)
    return x
end

function _rand!(rng::AbstractRNG, d::PowerFVectorDistribution, v::AbstractArray)
    PM = d.type.M
    rep_size = representation_size(PM.manifold)
    for i in get_iterator(d.type.M)
        copyto!(d.distribution.x, _read(PM, rep_size, d.x, i))
        _rand!(rng, d.distribution, _read(PM, rep_size, v, i))
    end
    return v
end
function _rand!(rng::AbstractRNG, d::PowerPointDistribution, x::AbstractArray)
    M = d.manifold
    rep_size = representation_size(M.manifold)
    for i in get_iterator(M)
        _rand!(rng, d.distribution, _write(M, rep_size, x, i))
    end
    return x
end

@inline function _read(M::AbstractPowerManifold, rep_size::Tuple, x::AbstractArray, i::Int)
    return _read(M, rep_size, x, (i,))
end
@inline function _read(::PowerManifoldMultidimensional, rep_size::Tuple, x::AbstractArray, i::Tuple)
    return view(x, rep_size_to_colons(rep_size)..., i...)
end
@inline function _read(::PowerManifoldMultidimensional, rep_size::Tuple, x::HybridArray, i::Tuple)
    return x[rep_size_to_colons(rep_size)..., i...]
end
@inline function _read(::PowerManifoldNested, rep_size::Tuple, x::AbstractArray, i::Tuple)
    return view(x[i...], rep_size_to_colons(rep_size)...)
end

@generated function rep_size_to_colons(rep_size::Tuple)
    N = length(rep_size.parameters)
    return ntuple(i -> Colon(), N)
end

function representation_size(M::PowerManifold{<:Manifold,TSize}) where {TSize}
    return (representation_size(M.manifold)..., size_to_tuple(TSize)...)
end

@doc doc"""
    retract(M::AbstractPowerManifold, x, v, m::PowerRetraction)

Compute the retraction from `x` with tangent vector `v` on an [`AbstractPowerManifold`](@ref) `M`
using an [`PowerRetraction`](@ref), which by default encapsulates a retraction of the
base manifold. Then this method is performed elementwise, so the encapsulated retraction
method has to be one that is available on the base [`Manifold`](@ref).
"""
retract(::AbstractPowerManifold, ::Any...)

function retract!(M::AbstractPowerManifold, y, x, v, method::PowerRetraction)
    rep_size = representation_size(M.manifold)
    for i in get_iterator(M)
        retract!(
            M.manifold,
            _write(M, rep_size, y, i),
            _read(M, rep_size, x, i),
            _read(M, rep_size, v, i),
            method.retraction,
        )
    end
    return y
end

@doc doc"""
    sharp(M::AbstractPowerManifold, x, w::FVector{CotangentSpaceType})

Use the musical isomorphism to transform the cotangent vector `w` from the tangent space at
`x` on an [`AbstractPowerManifold`](@ref) `M` to a tangent vector.
This can be done elementwise, so for every entry of `w` (and `x`) sparately
"""
sharp(::AbstractPowerManifold, ::Any...)

function sharp!(M::AbstractPowerManifold, v::TFVector, x, w::CoTFVector)
    rep_size = representation_size(M.manifold)
    for i in get_iterator(M)
        sharp!(
            M.manifold,
            FVector(TangentSpace, _write(M, rep_size, v.data, i)),
            _read(M, rep_size, x, i),
            FVector(CotangentSpace, _read(M, rep_size, w.data, i)),
        )
    end
    return v
end

<<<<<<< HEAD
function show(io::IO, mime::MIME"text/plain", M::PowerManifold{TM,TSize}) where {TM,TSize}
    print(io, "PowerManifold($(repr(mime, M.manifold)), $(join(TSize.parameters, ", ")))")
=======
function allocate_result(M::PowerManifoldNested, f, x...)
    return [allocate_result(M.manifold, f, map(y -> y[i], x)...) for i in get_iterator(M)]
end
function allocate_result(M::PowerManifoldNested, f::typeof(flat), w::TFVector, x)
    alloc = [allocate(w.data[i]) for i in get_iterator(M)]
    return FVector(CotangentSpace, alloc)
end
function allocate_result(M::PowerManifoldNested, f::typeof(sharp), w::CoTFVector, x)
    alloc = [allocate(w.data[i]) for i in get_iterator(M)]
    return FVector(TangentSpace, alloc)
>>>>>>> 07f889a2
end

support(tvd::PowerFVectorDistribution) = FVectorSupport(tvd.type, tvd.x)
support(d::PowerPointDistribution) = MPointSupport(d.manifold)

@inline function _write(M::AbstractPowerManifold, rep_size::Tuple, x::AbstractArray, i::Int)
    return _write(M, rep_size, x, (i,))
end
@inline function _write(
    M::PowerManifoldMultidimensional,
    rep_size::Tuple,
    x::AbstractArray,
    i::Tuple,
)
    return view(x, rep_size_to_colons(rep_size)..., i...)
end
@inline function _write(M::PowerManifoldNested, rep_size::Tuple, x::AbstractArray, i::Tuple)
    return view(x[i...], rep_size_to_colons(rep_size)...)
end<|MERGE_RESOLUTION|>--- conflicted
+++ resolved
@@ -627,10 +627,10 @@
     return v
 end
 
-<<<<<<< HEAD
 function show(io::IO, mime::MIME"text/plain", M::PowerManifold{TM,TSize}) where {TM,TSize}
     print(io, "PowerManifold($(repr(mime, M.manifold)), $(join(TSize.parameters, ", ")))")
-=======
+end
+
 function allocate_result(M::PowerManifoldNested, f, x...)
     return [allocate_result(M.manifold, f, map(y -> y[i], x)...) for i in get_iterator(M)]
 end
@@ -641,7 +641,6 @@
 function allocate_result(M::PowerManifoldNested, f::typeof(sharp), w::CoTFVector, x)
     alloc = [allocate(w.data[i]) for i in get_iterator(M)]
     return FVector(TangentSpace, alloc)
->>>>>>> 07f889a2
 end
 
 support(tvd::PowerFVectorDistribution) = FVectorSupport(tvd.type, tvd.x)
