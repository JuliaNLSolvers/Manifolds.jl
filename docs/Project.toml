[deps]
Documenter = "e30172f5-a6a5-5a46-863b-614d45cd2de4"
HybridArrays = "1baab800-613f-4b0a-84e4-9cd3431bfbb9"
LightGraphs = "093fc24a-ae57-5d10-9952-331d41423f4d"
ManifoldsBase = "3362f125-f0bb-47a3-aa74-596ffd7ef2fb"
StaticArrays = "90137ffa-7385-5640-81b9-e52037218182"

[compat]
Documenter = "0.24"
<<<<<<< HEAD
ManifoldsBase = "0.4"
=======
HybridArrays = ">= 0.3"
ManifoldsBase = "0.5.1"
StaticArrays = "0.12"
>>>>>>> c21c6f23
<|MERGE_RESOLUTION|>--- conflicted
+++ resolved
@@ -7,10 +7,6 @@
 
 [compat]
 Documenter = "0.24"
-<<<<<<< HEAD
-ManifoldsBase = "0.4"
-=======
 HybridArrays = ">= 0.3"
 ManifoldsBase = "0.5.1"
-StaticArrays = "0.12"
->>>>>>> c21c6f23
+StaticArrays = "0.12"