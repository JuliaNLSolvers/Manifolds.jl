--- conflicted
+++ resolved
@@ -17,23 +17,4 @@
 Order = [:type, :function]
 ```
 
-<<<<<<< HEAD
-## Literature
-
-```@raw html
-<ul>
-  <li id="Gallier2003">[<a>Gallier, 2003</a>]
-    J. Gallier and D. Xu, “Computing exponentials of skew-symmetric matrices
-    and logarithms of orthogonal matrices,” <emph>International Journal of
-    Robotics and Automation</emph>, vol. 18, no. 1, pp. 10–20, 2003.
-  </li>
-  <li id="Andrica2013">[<a>Andrica, 2013</a>]
-    D. Andrica and R.-A. Rohan, “Computing the Rodrigues coefficients of the
-    exponential map of the Lie groups of matrices,” <emph>Balkan Journal of
-    Geometry and Its Applications</emph>, vol. 18, no. 2, pp. 1–10, 2013.
-  </li>
-</ul>
-```
-=======
-## Literature
->>>>>>> 79e3f322
+## Literature