# Manifolds

Package __Manifolds__ aims to provide both a unified interface to define and
use manifolds as well as a library of manifolds to use for your projects.

## Interface

```@autodocs
Modules = [Manifolds]
Pages = ["Manifolds.jl"]
Order = [:type, :function]
```

## Decorators
<<<<<<< HEAD
### ArrayManifold
```@autodocs
Modules = [Manifolds]
Pages = ["ArrayManifold.jl"]
Order = [:type, :function]
```
### Lie Group
```@autodocs
Modules = [Manifolds]
Pages = ["Group.jl"]
Order = [:type, :function]
```
=======
>>>>>>> 1de7ef78

* [Array manifold](@ref)
* [Metric manifold](@ref)

### Lie Group<|MERGE_RESOLUTION|>--- conflicted
+++ resolved
@@ -12,21 +12,6 @@
 ```
 
 ## Decorators
-<<<<<<< HEAD
-### ArrayManifold
-```@autodocs
-Modules = [Manifolds]
-Pages = ["ArrayManifold.jl"]
-Order = [:type, :function]
-```
-### Lie Group
-```@autodocs
-Modules = [Manifolds]
-Pages = ["Group.jl"]
-Order = [:type, :function]
-```
-=======
->>>>>>> 1de7ef78
 
 * [Array manifold](@ref)
 * [Metric manifold](@ref)
