language: julia
os:
    - linux
    - osx
julia:
    - 1.0
    - 1.4
    - nightly
env:
    - TESTGROUP="basic"
    - TESTGROUP="combined"
    - TESTGROUP="groupmisc"
notifications:
    email: false
sudo: false
branches:
  only:
    - master
    - /^v\d+\.\d+(\.\d+)?(-\S*)?$/ # build tagged releases
script:
    - if [[ -a .git/shallow ]]; then git fetch --unshallow; fi
    - julia --optimize=0 --project -e 'using Pkg; Pkg.build(); Pkg.test(; coverage=true)';
jobs:
  allow_failures:
    - julia: nightly
<<<<<<< HEAD
  include:
    - stage: "Documentation"
      julia: 1.4
      os: linux
      script:
        - julia --project=docs/ -e 'using Pkg; Pkg.instantiate(); Pkg.add(PackageSpec(path=pwd()))'
        - julia --project=docs/ docs/make.jl
      after_success: skip
=======
  # include:
  #   - stage: "Documentation"
  #     julia: 1.3
  #     os: linux
  #     script:
  #       - julia --project=docs/ -e 'using Pkg; Pkg.instantiate(); Pkg.add(PackageSpec(path=pwd()))'
  #       - julia --project=docs/ docs/make.jl
  #     after_success: skip
>>>>>>> 1e4ca082
after_success:
- julia -e 'using Pkg; Pkg.add("Coverage"); using Coverage; Codecov.submit(process_folder())'<|MERGE_RESOLUTION|>--- conflicted
+++ resolved
@@ -23,24 +23,13 @@
 jobs:
   allow_failures:
     - julia: nightly
-<<<<<<< HEAD
-  include:
-    - stage: "Documentation"
-      julia: 1.4
-      os: linux
-      script:
-        - julia --project=docs/ -e 'using Pkg; Pkg.instantiate(); Pkg.add(PackageSpec(path=pwd()))'
-        - julia --project=docs/ docs/make.jl
-      after_success: skip
-=======
   # include:
   #   - stage: "Documentation"
-  #     julia: 1.3
+  #     julia: 1.4
   #     os: linux
   #     script:
   #       - julia --project=docs/ -e 'using Pkg; Pkg.instantiate(); Pkg.add(PackageSpec(path=pwd()))'
   #       - julia --project=docs/ docs/make.jl
   #     after_success: skip
->>>>>>> 1e4ca082
 after_success:
 - julia -e 'using Pkg; Pkg.add("Coverage"); using Coverage; Codecov.submit(process_folder())'