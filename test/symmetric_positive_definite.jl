--- conflicted
+++ resolved
@@ -62,7 +62,7 @@
                     M,
                     pts;
                     test_vector_transport = true,
-                    vector_transport_methods = [ParallelTransport()],
+                    vector_transport_methods = typeof(M) == SymmetricPositiveDefinite{3} ? [ParallelTransport()] : [],
                     test_forward_diff = false,
                     test_reverse_diff = false,
                     test_vee_hat = M === M2,
@@ -134,12 +134,8 @@
         # test isometry
         X2 = log(M, p1, p2)
         Y4 = vector_transport_to(M, p1, X2, p2)
-<<<<<<< HEAD
-        @test norm(M,p1,X2) ≈ norm(M,p2,Y4)
-        @test is_tangent_vector(M,p2,Y4)
-=======
+        @test norm(M, p1, X2) ≈ norm(M, p2, Y4)
         @test is_tangent_vector(M, p2, Y4)
->>>>>>> aaac8ded
         Y5 = vector_transport_to(M, p1, X2, p2, PoleLadderTransport())
         @test inner(M, p1, X1, X2) ≈ inner(M, p2, Y1, Y4) # parallel transport isometric
         @test inner(M, p1, X1, X2) ≈ inner(M, p2, Y2, Y5) # pole ladder transport isometric
