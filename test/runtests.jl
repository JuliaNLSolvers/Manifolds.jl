using ManifoldMuseum

using DoubleFloats
using ForwardDiff
using StaticArrays
using Test

"""
    test_manifold(m::Manifold, pts::AbstractVector)

Tests general properties of manifold `m`, given at least three different points
that lie on it (contained in `pts`).
"""
function test_manifold(M::Manifold, pts::AbstractVector)
    # log/exp
    length(pts) ≥ 3 || error("Not enough points (at least three expected)")
    isapprox(M, pts[1], pts[2]) && error("Points 1 and 2 are equal")
    isapprox(M, pts[1], pts[3]) && error("Points 1 and 3 are equal")

    tv1 = log(M, pts[1], pts[2])

    @testset "log/exp tests" begin
        @test isapprox(M, pts[2], exp(M, pts[1], tv1))
        for x ∈ pts
            @test isapprox(M, zero_tangent_vector(M, x), log(M, pts[1], pts[1]))
        end
        zero_tangent_vector!(M, tv1, pts[1])
        @test isapprox(tv1, zero_tangent_vector(M, pts[1]))
        log!(M, tv1, pts[1], pts[2])
        @test norm(M, pts[1], tv1) ≈ sqrt(dot(M, pts[1], tv1, tv1))

        @test isapprox(M, exp(M, pts[1], tv1, 1), pts[2])
        @test isapprox(M, exp(M, pts[1], tv1, 0), pts[1])
    end

    @testset "linear algebra in tangent space" begin
        @test isapprox(M, pts[1], 0*tv1, zero_tangent_vector(M, pts[1]))
        @test isapprox(M, pts[1], 2*tv1, tv1+tv1)
        @test isapprox(M, pts[1], 0*tv1, tv1-tv1)
    end

    @testset "ForwardDiff support" begin
        exp_f(t) = distance(M, pts[1], exp(M, pts[1], t*tv1))
        d12 = distance(M, pts[1], pts[2])
        for t ∈ 0.0:0.1:1.0
            @test d12 ≈ ForwardDiff.derivative(exp_f, t)
        end
    end
end

function test_arraymanifold()
    M = ManifoldMuseum.Sphere(2)
    A = ArrayManifold(M)
    x = [1., 0., 0.]
    y = 1/sqrt(2)*[1., 1., 0.]
    z = [0., 1., 0.]
    v = log(M,x,y)
    v2 = log(A,x,y)
    y2 = exp(A,x,v2)
    w = log(M,x,z)
    w2 = log(A,x,z; atol=10^(-15))
    @test isapprox(y2.value,y)
    @test distance(A,x,y) == distance(M,x,y)
    @test norm(A,x,v) == norm(M,x,v)
    @test dot(A,x,v2,w2; atol=10^(-15)) == dot(M,x,v,w)
    @test_throws DomainError is_manifold_point(M,2*y)
    @test_throws DomainError is_tangent_vector(M,y,v; atol=10^(-15))
end

@testset "Sphere" begin
<<<<<<< HEAD
    test_manifold(ManifoldMuseum.Sphere(2), [[1.0, 0.0, 0.0],
                                                [0.0, 1.0, 0.0],
                                                [0.0, 0.0, 1.0]])
    test_arraymanifold()
=======
    M = ManifoldMuseum.Sphere(2)
    types = [Vector{Float64},
             MVector{3, Float64},
             Vector{Float32},
             MVector{3, Float32},
             Vector{Double64},
             MVector{3, Double64}]
    for T in types
        test_manifold(M, [convert(T, [1.0, 0.0, 0.0]),
                          convert(T, [0.0, 1.0, 0.0]),
                          convert(T, [0.0, 0.0, 1.0])])
    end
>>>>>>> f41e8def
end<|MERGE_RESOLUTION|>--- conflicted
+++ resolved
@@ -68,12 +68,6 @@
 end
 
 @testset "Sphere" begin
-<<<<<<< HEAD
-    test_manifold(ManifoldMuseum.Sphere(2), [[1.0, 0.0, 0.0],
-                                                [0.0, 1.0, 0.0],
-                                                [0.0, 0.0, 1.0]])
-    test_arraymanifold()
-=======
     M = ManifoldMuseum.Sphere(2)
     types = [Vector{Float64},
              MVector{3, Float64},
@@ -86,5 +80,5 @@
                           convert(T, [0.0, 1.0, 0.0]),
                           convert(T, [0.0, 0.0, 1.0])])
     end
->>>>>>> f41e8def
+    test_arraymanifold()
 end