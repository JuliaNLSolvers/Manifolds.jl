include("differentiation.jl")
include("utils.jl")
<<<<<<< HEAD
include("numbers.jl")
include("maps.jl")
=======

@info "Manifolds.jl Test settings:\n\n"*
    "Testing Float32:  $(TEST_FLOAT32)\n"*
    "Testing Double64: $(TEST_DOUBLE64)\n"*
    "Testing Static:   $(TEST_STATIC_SIZED)\n"


@testset "Ambiguities" begin
    # TODO: reduce the number of ambiguities
    @test length(Test.detect_ambiguities(ManifoldsBase)) <= 13
    @test length(Test.detect_ambiguities(Manifolds)) == 0
end

>>>>>>> f070e541
include("groups/group_utils.jl")
include("sized_abstract_array.jl")

# starting with tests of simple manifolds
include("circle.jl")
include("cholesky_space.jl")
include("euclidean.jl")
include("fixed_rank.jl")
include("generalized_grassmann.jl")
include("generalized_stiefel.jl")
include("grassmann.jl")
include("hyperbolic.jl")
include("rotations.jl")
include("skewsymmetric.jl")
include("sphere.jl")
include("stiefel.jl")
include("symmetric.jl")
include("symmetric_positive_definite.jl")

include("oblique.jl")

include("torus.jl")

#meta manifolds
include("product_manifold.jl")
include("power_manifold.jl")
include("vector_bundle.jl")
include("graph.jl")

include("metric.jl")
include("statistics.jl")

# Lie groups and actions
include("groups/groups_general.jl")
include("groups/array_manifold.jl")
include("groups/circle_group.jl")
include("groups/translation_group.jl")
include("groups/special_orthogonal.jl")
include("groups/product_group.jl")
include("groups/semidirect_product_group.jl")
include("groups/special_euclidean.jl")
include("groups/group_operation_action.jl")
include("groups/rotation_action.jl")
include("groups/translation_action.jl")
include("groups/metric.jl")<|MERGE_RESOLUTION|>--- conflicted
+++ resolved
@@ -1,9 +1,7 @@
 include("differentiation.jl")
 include("utils.jl")
-<<<<<<< HEAD
-include("numbers.jl")
+
 include("maps.jl")
-=======
 
 @info "Manifolds.jl Test settings:\n\n"*
     "Testing Float32:  $(TEST_FLOAT32)\n"*
@@ -17,7 +15,6 @@
     @test length(Test.detect_ambiguities(Manifolds)) == 0
 end
 
->>>>>>> f070e541
 include("groups/group_utils.jl")
 include("sized_abstract_array.jl")
 
