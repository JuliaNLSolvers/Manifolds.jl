const TEST_FLOAT32 = false
const TEST_DOUBLE64 = false
const TEST_STATIC_SIZED = false

using Manifolds
using ManifoldsBase
using ManifoldsBase: number_of_coordinates

using LinearAlgebra
using Distributions
using DoubleFloats
using ForwardDiff
using Random
using ReverseDiff
using StaticArrays
using Statistics
using StatsBase
using Test
using LightGraphs
using SimpleWeightedGraphs

find_eps(x::Type{TN}) where {TN<:Number} = eps(real(TN))
find_eps(x) = find_eps(number_eltype(x))
find_eps(x...) = find_eps(Base.promote_type(map(number_eltype, x)...))

"""
    test_manifold(m::Manifold, pts::AbstractVector;
    args
    )

Tests general properties of manifold `m`, given at least three different points
that lie on it (contained in `pts`).

# Arguments
- `default_inverse_retraction_method = ManifoldsBase.LogarithmicInverseRetraction()` - default method for inverse retractions ([`log`](@ref))
- `default_retraction_method = ManifoldsBase.ExponentialRetraction()` - default method for retractions ([`exp`](@ref))
- `exp_log_atol_multiplier = 0`, change absolute tolerance of exp/log tests (0 use default, i.e. deactivate atol and use rtol)
- `exp_log_rtol_multiplier = 1`, change the relative tolerance of exp/log tests (1 use default). This is deactivated if the `exp_log_atol_multiplier` is nonzero.
- `retraction_atol_multiplier = 0`, change absolute tolerance of (inverse) retraction tests (0 use default, i.e. deactivate atol and use rtol)
- `retraction_rtol_multiplier = 1`, change the relative tolerance of (inverse) retraction tests (1 use default). This is deactivated if the `exp_log_atol_multiplier` is nonzero.
- `inverse_retraction_methods = []`: inverse retraction methods that will be tested.
- `point_distributions = []` : point distributions to test
- `projection_tvector_atol_multiplier = 0` : chage absolute tolerance in testing projections (0 use default, i.e. deactivate atol and use rtol)
-  tvector_distributions = []` : tangent vector distributions to test
- `basis_types = ()` : basis types that will be tested
- `rand_tvector_atol_multiplier = 0` : chage absolute tolerance in testing random vectors (0 use default, i.e. deactivate atol and use rtol)
  random tangent vectors are tangent vectors
- `retraction_methods = []`: retraction methods that will be tested.
- `test_forward_diff = true`: if true, automatic differentiation using
  ForwardDiff is tested.
- `test_reverse_diff = true`: if true, automatic differentiation using
  ReverseDiff is tested.
- `test_musical_isomorphisms = false` : test musical isomorphisms
- `test_mutating_rand = false` : test the mutating random function for points on manifolds
- `test_project_tangent = false` : test projections on tangent spaces
- `test_representation_size = true` : test repersentation size of points/tvectprs
- `test_tangent_vector_broadcasting = true` : test boradcasting operators on TangentSpace
- `test_vector_transport = false` : test vector transport
- `test_vector_spaces = true` : test Vector bundle of this manifold
"""
function test_manifold(
    M::Manifold,
    pts::AbstractVector;
    test_exp_log = true,
    test_is_tangent = true,
    test_injectivity_radius = true,
    test_forward_diff = true,
    test_reverse_diff = true,
    test_tangent_vector_broadcasting = true,
    test_project_tangent = false,
    test_project_point = false,
    test_representation_size = true,
    test_musical_isomorphisms = false,
    test_vector_transport = false,
    test_mutating_rand = false,
    test_vector_spaces = true,
    test_vee_hat = false,
    is_mutating = true,
    default_inverse_retraction_method = ManifoldsBase.LogarithmicInverseRetraction(),
    default_retraction_method = ManifoldsBase.ExponentialRetraction(),
    retraction_methods = [],
    inverse_retraction_methods = [],
    point_distributions = [],
    tvector_distributions = [],
    basis_types_vecs = (),
    basis_types_to_from = (),
    basis_has_specialized_diagonalizing_get = false,
    exp_log_atol_multiplier = 0,
    exp_log_rtol_multiplier = 1,
    retraction_atol_multiplier = 0,
    retraction_rtol_multiplier = 1,
    projection_atol_multiplier = 0,
    rand_tvector_atol_multiplier = 0,
    is_tangent_atol_multiplier = 1,
)

    length(pts) ≥ 3 || error("Not enough points (at least three expected)")
    isapprox(M, pts[1], pts[2]) && error("Points 1 and 2 are equal")
    isapprox(M, pts[1], pts[3]) && error("Points 1 and 3 are equal")

    # get a default tangent vector for every of the three tangent spaces
    n = length(pts)
    if default_inverse_retraction_method === nothing
        tv = [zero_tangent_vector(M, pts[i]) for i in 1:n] # no other available
    else
        tv = [
            inverse_retract(
                M,
                pts[i],
                pts[((i + 1) % n) + 1],
                default_inverse_retraction_method,
            ) for i in 1:n
        ]
    end
    @testset "dimension" begin
        @test isa(manifold_dimension(M), Integer)
        @test manifold_dimension(M) ≥ 0
        @test manifold_dimension(M) == vector_space_dimension(Manifolds.VectorBundleFibers(
            Manifolds.TangentSpace,
            M,
        ))
        @test manifold_dimension(M) == vector_space_dimension(Manifolds.VectorBundleFibers(
            Manifolds.CotangentSpace,
            M,
        ))
    end

    test_representation_size && @testset "representation" begin
        function test_repr(repr)
            @test isa(repr, Tuple)
            for rs in repr
                @test rs > 0
            end
            return nothing
        end

        test_repr(Manifolds.representation_size(M))
        for fiber in (Manifolds.TangentSpace, Manifolds.CotangentSpace)
            test_repr(Manifolds.representation_size(Manifolds.VectorBundleFibers(fiber, M)))
        end
    end

    test_injectivity_radius && @testset "injectivity radius" begin
        @test injectivity_radius(M, pts[1]) > 0
        @test injectivity_radius(M, pts[1]) ≥ injectivity_radius(M)
        for rm in retraction_methods
            @test injectivity_radius(M, rm) > 0
            @test injectivity_radius(M, pts[1], rm) ≥ injectivity_radius(M, rm)
            @test injectivity_radius(M, pts[1], rm) ≤ injectivity_radius(M, pts[1])
        end
    end

    @testset "is_manifold_point" begin
        for pt in pts
            @test is_manifold_point(M, pt)
            @test check_manifold_point(M, pt) === nothing
            @test check_manifold_point(M, pt) === nothing
        end
    end

    test_is_tangent && @testset "is_tangent_vector" begin
        for (p, X) in zip(pts, tv)
            atol = is_tangent_atol_multiplier * find_eps(p)
            if !(check_tangent_vector(M, p, X; atol = atol) === nothing)
                print(check_tangent_vector(M, p, X; atol = atol))
            end
            @test is_tangent_vector(M, p, X; atol = atol)
            @test check_tangent_vector(M, p, X; atol = atol) === nothing
        end
    end

    test_exp_log && @testset "log/exp tests" begin
        epsp1p2 = find_eps(pts[1], pts[2])
        atolp1p2 = exp_log_atol_multiplier * epsp1p2
        rtolp1p2 =
            exp_log_atol_multiplier == 0.0 ? sqrt(epsp1p2) * exp_log_rtol_multiplier : 0
        X1 = log(M, pts[1], pts[2])
        X2 = log(M, pts[2], pts[1])
        @test isapprox(M, pts[2], exp(M, pts[1], X1); atol = atolp1p2, rtol = rtolp1p2)
        @test isapprox(M, pts[1], exp(M, pts[1], X1, 0); atol = atolp1p2, rtol = rtolp1p2)
        @test isapprox(M, pts[2], exp(M, pts[1], X1, 1); atol = atolp1p2, rtol = rtolp1p2)
        @test isapprox(M, pts[1], exp(M, pts[2], X2); atol = atolp1p2, rtol = rtolp1p2)
        @test is_manifold_point(M, exp(M, pts[1], X1); atol = atolp1p2, rtol = rtolp1p2)
        @test isapprox(M, pts[1], exp(M, pts[1], X1, 0); atol = atolp1p2, rtol = rtolp1p2)
        for p in pts
            epsx = find_eps(p)
            @test isapprox(
                M,
                p,
                zero_tangent_vector(M, p),
                log(M, p, p);
                atol = epsx * exp_log_atol_multiplier,
                rtol = exp_log_atol_multiplier == 0.0 ?
                           sqrt(epsx) * exp_log_rtol_multiplier : 0,
            )
            @test isapprox(
                M,
                p,
                zero_tangent_vector(M, p),
                inverse_retract(M, p, p);
                atol = epsx * exp_log_atol_multiplier,
                rtol = exp_log_atol_multiplier == 0.0 ?
                           sqrt(epsx) * exp_log_rtol_multiplier : 0.0,
            )
        end
        atolp1 = exp_log_atol_multiplier * find_eps(pts[1])
        if is_mutating
            zero_tangent_vector!(M, X1, pts[1])
        else
            X1 = zero_tangent_vector(M, pts[1])
        end
        @test isapprox(M, pts[1], X1, zero_tangent_vector(M, pts[1]); atol = atolp1)
        if is_mutating
            log!(M, X1, pts[1], pts[2])
        else
            X1 = log(M, pts[1], pts[2])
        end

        @test isapprox(M, exp(M, pts[1], X1, 1), pts[2]; atol = atolp1)
        @test isapprox(M, exp(M, pts[1], X1, 0), pts[1]; atol = atolp1)

        @test distance(M, pts[1], pts[2]) ≈ norm(M, pts[1], X1)

        X3 = log(M, pts[1], pts[3])

        @test real(inner(M, pts[1], X1, X3)) ≈ real(inner(M, pts[1], X3, X1))
        @test imag(inner(M, pts[1], X1, X3)) ≈ -imag(inner(M, pts[1], X3, X1))
        @test imag(inner(M, pts[1], X1, X1)) ≈ 0

        @test norm(M, pts[1], X1) isa Real
        @test norm(M, pts[1], X1) ≈ sqrt(inner(M, pts[1], X1, X1))
    end

    @testset "(inverse &) retraction tests" begin
        for (p, X) in zip(pts, tv)
            epsx = find_eps(p)
            for retr_method in retraction_methods
                @test is_manifold_point(M, retract(M, p, X, retr_method))
                @test isapprox(
                    M,
                    p,
                    retract(M, p, X, 0, retr_method);
                    atol = epsx * retraction_atol_multiplier,
                    rtol = retraction_atol_multiplier == 0 ?
                           sqrt(epsx) * retraction_rtol_multiplier : 0,
                )
                if is_mutating
                    new_pt = allocate(p)
                    retract!(M, new_pt, p, X, retr_method)
                else
                    new_pt = retract(M, p, X, retr_method)
                end
                @test is_manifold_point(M, new_pt)
            end
        end
        for p in pts
            epsx = find_eps(p)
            for inv_retr_method in inverse_retraction_methods
                @test isapprox(
                    M,
                    p,
                    zero_tangent_vector(M, p),
                    inverse_retract(M, p, p, inv_retr_method);
                    atol = epsx * retraction_atol_multiplier,
                    rtol = retraction_atol_multiplier == 0 ?
                           sqrt(epsx) * retraction_rtol_multiplier : 0,
                )
            end
        end
    end

    test_vector_spaces && @testset "vector spaces tests" begin
        for p in pts
            X = zero_tangent_vector(M, p)
            mts = Manifolds.VectorBundleFibers(Manifolds.TangentSpace, M)
            @test isapprox(M, p, X, zero_vector(mts, p))
            zero_vector!(mts, X, p)
            @test isapprox(M, p, X, zero_tangent_vector(M, p))
        end
    end

    @testset "basic linear algebra in tangent space" begin
        for (p, X) in zip(pts, tv)
            @test isapprox(M, p, 0 * X, zero_tangent_vector(M, p); atol = find_eps(pts[1]))
            @test isapprox(M, p, 2 * X, X + X)
            @test isapprox(M, p, 0 * X, X - X)
            @test isapprox(M, p, (-1) * X, -X)
        end
    end

    test_tangent_vector_broadcasting &&
        @testset "broadcasted linear algebra in tangent space" begin
            for (p, X) in zip(pts, tv)
                @test isapprox(M, p, 3 * X, 2 .* X .+ X)
                @test isapprox(M, p, -X, X .- 2 .* X)
                @test isapprox(M, p, -X, .-X)
                if (isa(X, AbstractArray))
                    Y = allocate(X)
                    Y .= 2 .* X .+ X
                else
                    Y = 2 * X + X
                end
                @test isapprox(M, p, Y, 3 * X)
            end
        end

    test_project_tangent && @testset "project tangent test" begin
        for (p, X) in zip(pts, tv)
            atol = find_eps(p) * projection_atol_multiplier
            @test isapprox(M, p, X, project(M, p, X); atol = atol)
            if is_mutating
                X2 = allocate(X)
                project!(M, X2, p, X)
            else
                X2 = project(M, p, X)
            end
            @test isapprox(M, p, X2, X; atol = atol)
        end
    end

    test_project_point && @testset "project point test" begin
        for p in pts
            atol = find_eps(p) * projection_atol_multiplier
            @test isapprox(M, p, project(M, p); atol = atol)
            if is_mutating
                p2 = allocate(p)
                project!(M, p2, p)
            else
                p2 = project(M, p)
            end
            @test isapprox(M, p2, p; atol = atol)
        end
    end

    test_vector_transport &&
        !(default_inverse_retraction_method === nothing) &&
        @testset "vector transport" begin
            tvatol = is_tangent_atol_multiplier * find_eps(pts[1])
            X1 = inverse_retract(M, pts[1], pts[2], default_inverse_retraction_method)
            X2 = inverse_retract(M, pts[1], pts[3], default_inverse_retraction_method)
            v1t1 = vector_transport_to(M, pts[1], X1, pts[3])
            v1t2 = vector_transport_direction(M, pts[1], X1, X2)
            @test is_tangent_vector(M, pts[3], v1t1; atol = tvatol)
            @test is_tangent_vector(M, pts[3], v1t2; atol = tvatol)
            @test isapprox(M, pts[3], v1t1, v1t2)
            @test isapprox(M, pts[1], vector_transport_to(M, pts[1], X1, pts[1]), X1)
<<<<<<< HEAD
=======

            is_mutating && @testset "mutating variants" begin
                v1t1_m = allocate(v1t1)
                v1t2_m = allocate(v1t2)
                vector_transport_to!(M, v1t1_m, pts[1], X1, pts[3])
                vector_transport_direction!(M, v1t2_m, pts[1], X1, X2)
                @test isapprox(M, pts[3], v1t1, v1t1_m)
                @test isapprox(M, pts[3], v1t2, v1t2_m)
            end
>>>>>>> f97d69e9
        end

    for btype in basis_types_vecs
        @testset "Basis support for $(btype)" begin
            p = pts[1]
            b = get_basis(M, p, btype)
            @test isa(b, CachedBasis)
            bvectors = get_vectors(M, p, b)
            N = length(bvectors)

            # test orthonormality
            for i in 1:N
                @test norm(M, p, bvectors[i]) ≈ 1
                for j in (i + 1):N
                    @test real(inner(M, p, bvectors[i], bvectors[j])) ≈ 0 atol =
                        sqrt(find_eps(p))
                end
            end
            if isa(btype, ProjectedOrthonormalBasis)
                # check projection idempotency
                for i in 1:N
                    @test norm(M, p, bvectors[i]) ≈ 1
                    for j in (i + 1):N
                        @test real(inner(M, p, bvectors[i], bvectors[j])) ≈ 0 atol =
                            sqrt(find_eps(p))
                    end
                end
                # check projection idempotency
                for i in 1:N
                    @test isapprox(M, p, project(M, p, bvectors[i]), bvectors[i])
                end
            end
            if !isa(btype, ProjectedOrthonormalBasis) && (
                basis_has_specialized_diagonalizing_get ||
                !isa(btype, DiagonalizingOrthonormalBasis)
            )

                X1 = inverse_retract(M, p, pts[2], default_inverse_retraction_method)
                Xb = get_coordinates(M, p, X1, btype)

                @test get_coordinates(M, p, X1, b) ≈ Xb
                @test isapprox(M, p, get_vector(M, p, Xb, b), get_vector(M, p, Xb, btype))
            end
        end
    end

    for btype in (basis_types_to_from..., basis_types_vecs...)
        p = pts[1]
        N = number_of_coordinates(M, btype)
        if !isa(btype, ProjectedOrthonormalBasis) && (
            basis_has_specialized_diagonalizing_get ||
            !isa(btype, DiagonalizingOrthonormalBasis)
        )

            X1 = inverse_retract(M, p, pts[2], default_inverse_retraction_method)

            Xb = get_coordinates(M, p, X1, btype)
            #@test isa(Xb, AbstractVector{<:Real})
            @test length(Xb) == N
            Xbi = get_vector(M, p, Xb, btype)
            @test isapprox(M, p, X1, Xbi)

            Xs = [[ifelse(i == j, 1, 0) for j in 1:N] for i in 1:N]
            Xs_invs = [get_vector(M, p, Xu, btype) for Xu in Xs]
            # check orthonormality of inverse representation
            for i in 1:N
                @test norm(M, p, Xs_invs[i]) ≈ 1 atol = find_eps(p)
                for j in (i + 1):N
                    @test real(inner(M, p, Xs_invs[i], Xs_invs[j])) ≈ 0 atol =
                        sqrt(find_eps(p))
                end
            end

            if is_mutating
                Xb_s = allocate(Xb)
                @test get_coordinates!(M, Xb_s, p, X1, btype) === Xb_s
                @test isapprox(Xb_s, Xb; atol = find_eps(p))

                Xbi_s = allocate(Xbi)
                @test get_vector!(M, Xbi_s, p, Xb, btype) === Xbi_s
                @test isapprox(M, p, X1, Xbi_s)
            end
        end
    end

    test_vee_hat && @testset "vee and hat" begin
        p = pts[1]
        q = pts[2]
        X = inverse_retract(M, p, q, default_inverse_retraction_method)
        Y = vee(M, p, X)
        @test length(Y) == number_of_coordinates(M, ManifoldsBase.VeeOrthogonalBasis())
        @test isapprox(M, p, X, hat(M, p, Y))
        Y2 = allocate(Y)
        vee_ret = vee!(M, Y2, p, X)
        @test vee_ret === Y2
        @test isapprox(Y, Y2)
        X2 = allocate(X)
        hat_ret = hat!(M, X2, p, Y)
        @test hat_ret === X2
        @test isapprox(M, p, X2, X)
    end

    test_forward_diff && @testset "ForwardDiff support" begin
        for (p, X) in zip(pts, tv)
            exp_f(t) = distance(M, p, exp(M, p, t[1] * X))
            d12 = norm(M, p, X)
            for t in 0.1:0.1:0.9
                @test d12 ≈ ForwardDiff.derivative(exp_f, t)
            end

            retract_f(t) = distance(M, p, retract(M, p, t[1] * X))
            for t in 0.1:0.1:0.9
                @test ForwardDiff.derivative(retract_f, t) ≥ 0
            end
        end
    end

    test_reverse_diff && @testset "ReverseDiff support" begin
        for (p, X) in zip(pts, tv)
            exp_f(t) = distance(M, p, exp(M, p, t[1] * X))
            d12 = norm(M, p, X)
            for t in 0.1:0.1:0.9
                @test d12 ≈ ReverseDiff.gradient(exp_f, [t])[1]
            end

            retract_f(t) = distance(M, p, retract(M, p, t[1] * X))
            for t in 0.1:0.1:0.9
                @test ReverseDiff.gradient(retract_f, [t])[1] ≥ 0
            end
        end
    end

    test_musical_isomorphisms && @testset "Musical isomorphisms" begin
        if default_inverse_retraction_method !== nothing
            tv_m = inverse_retract(M, pts[1], pts[2], default_inverse_retraction_method)
        else
            tv_m = zero_tangent_vector(M, pts[1])
        end
        ctv_m = flat(M, pts[1], FVector(TangentSpace, tv_m))
        @test ctv_m.type == CotangentSpace
        tv_m_back = sharp(M, pts[1], ctv_m)
        @test tv_m_back.type == TangentSpace
    end

    @testset "number_eltype" begin
        for (p, X) in zip(pts, tv)
            @test number_eltype(X) == number_eltype(p)
            p = retract(M, p, X, default_retraction_method)
            @test number_eltype(p) == number_eltype(p)
        end
    end

    is_mutating && @testset "copyto!" begin
        for (p, X) in zip(pts, tv)
            p2 = allocate(p)
            copyto!(p2, p)
            @test isapprox(M, p2, p)

            X2 = allocate(X)
            if default_inverse_retraction_method === nothing
                X3 = zero_tangent_vector(M, p)
                copyto!(X2, X3)
                @test isapprox(M, p, X2, zero_tangent_vector(M, p))
            else
                q = retract(M, p, X, default_retraction_method)
                X3 = inverse_retract(M, p, q, default_inverse_retraction_method)
                copyto!(X2, X3)
                @test isapprox(
                    M,
                    p,
                    X2,
                    inverse_retract(M, p, q, default_inverse_retraction_method),
                )
            end
        end
    end

    is_mutating && @testset "point distributions" begin
        for p in pts
            prand = allocate(p)
            for pd in point_distributions
                for _ in 1:10
                    @test is_manifold_point(M, rand(pd))
                    if test_mutating_rand
                        rand!(pd, prand)
                        @test is_manifold_point(M, prand)
                    end
                end
            end
        end
    end

    @testset "tangent vector distributions" begin
        for tvd in tvector_distributions
            supp = Manifolds.support(tvd)
            for _ in 1:10
                randtv = rand(tvd)
                atol = rand_tvector_atol_multiplier * find_eps(randtv)
                @test is_tangent_vector(M, supp.point, randtv; atol = atol)
            end
        end
    end
    return nothing
end<|MERGE_RESOLUTION|>--- conflicted
+++ resolved
@@ -344,8 +344,6 @@
             @test is_tangent_vector(M, pts[3], v1t2; atol = tvatol)
             @test isapprox(M, pts[3], v1t1, v1t2)
             @test isapprox(M, pts[1], vector_transport_to(M, pts[1], X1, pts[1]), X1)
-<<<<<<< HEAD
-=======
 
             is_mutating && @testset "mutating variants" begin
                 v1t1_m = allocate(v1t1)
@@ -355,7 +353,6 @@
                 @test isapprox(M, pts[3], v1t1, v1t1_m)
                 @test isapprox(M, pts[3], v1t2, v1t2_m)
             end
->>>>>>> f97d69e9
         end
 
     for btype in basis_types_vecs
